--- conflicted
+++ resolved
@@ -280,19 +280,10 @@
         """Plots results of algo performance, external data, and indicators"""
         if self.viz:
             self._make_plots(context, results)
-<<<<<<< HEAD
-
-        output_file = os.path.join(outputs.get_algo_dir(self.name), "backtest")
-        self.log.info("Dumping result to {}.csv".format(output_file))
-        outputs.dump_to_csv(output_file, results)
-        quant.dump_summary_table(self.name, self.trading_info, results)
-        quant.dump_plots_to_file(self.name, results)
-=======
             quant.dump_plots_to_file(self.name, results)
 
         self.quant_results = quant.dump_summary_table(self.name, self.trading_info, results)
 
->>>>>>> a8ebd761
 
     def add_market_indicator(self, indicator, priority=0, **params):
         """Registers an indicator to be applied to standard OHLCV exchange data"""
