--- conflicted
+++ resolved
@@ -14,12 +14,7 @@
 from kryptos.platform import setup_logging
 from kryptos.platform.utils.outputs import in_docker
 
-<<<<<<< HEAD
-from kryptos.app.settings import DevConfig, ProdConfig
-
-=======
 from kryptos.app.settings import DevConfig, ProdConfig, DockerDevConfig
->>>>>>> a8ebd761
 
 log = logbook.Logger("Platform")
 setup_logging()
@@ -76,16 +71,8 @@
 
     click.secho(strat.serialize(), fg="white")
 
-<<<<<<< HEAD
-    if rpc:
-        CONFIG = DevConfig if get_debug_flag() else ProdConfig
-
-        if hosted:
-            CONFIG = ProdConfig  # to run on remote during dev
-=======
     if hosted:
         CONFIG = ProdConfig
->>>>>>> a8ebd761
 
     else:
         CONFIG = DockerDevConfig if in_docker() else DevConfig
