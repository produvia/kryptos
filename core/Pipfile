[[source]]
url = "https://pypi.python.org/simple"
verify_ssl = true
name = "pypi"

[packages]
numpy = "*"
matplotlib = "*"
ta-lib = "*"
quandl = "*"
click = "*"
pytrends = "*"
colorama = "*"
rq = "*"
rq-dashboard = "*"
enigma-catalyst = "*"
setuptools = "==38.5.1"
"psycopg2" = "*"
logbook = "*"
"e1839a8" = {path = ".", editable = true}
honcho = "*"
google-cloud = "*"
google-cloud-datastore = "*"
gunicorn = "*"
<<<<<<< HEAD
lightgbm = "*"
ta = "==0.1.12"
=======
>>>>>>> be206383
raven = "*"

[dev-packages]
black = "==18.4a4"

[requires]
python_version = "3.6"

[pipenv]
allow_prereleases = true<|MERGE_RESOLUTION|>--- conflicted
+++ resolved
@@ -22,11 +22,6 @@
 google-cloud = "*"
 google-cloud-datastore = "*"
 gunicorn = "*"
-<<<<<<< HEAD
-lightgbm = "*"
-ta = "==0.1.12"
-=======
->>>>>>> be206383
 raven = "*"
 
 [dev-packages]
