{
    "_meta": {
        "hash": {
<<<<<<< HEAD
            "sha256": "bd2fc5abb5064b472d3e5aa5a2be8e88db975e146e90cb267b8b5feacc9b1d98"
=======
            "sha256": "d2dac5195e991d2d7d67bf008592bfc8300851827b4b3978006a372eab63f35a"
>>>>>>> be206383
        },
        "pipfile-spec": 6,
        "requires": {
            "python_version": "3.6"
        },
        "sources": [
            {
                "name": "pypi",
                "url": "https://pypi.python.org/simple",
                "verify_ssl": true
            }
        ]
    },
    "default": {
        "aiodns": {
            "hashes": [
                "sha256:99d0652f2c02f73bfa646bf44af82705260a523014576647d7959e664830b26b",
                "sha256:d8677adc679ce8d0ef706c14d9c3d2f27a0e0cc11d59730cdbaf218ad52dd9ea"
            ],
            "markers": "python_version >= '3.5.3'",
            "version": "==1.1.1"
        },
        "aiohttp": {
            "hashes": [
                "sha256:040eecbc37aa5bd007108388fab6c42b2a01b964c4feac26bdffc8fe8af6c110",
                "sha256:15ad4d76bddfd98bf9e48263c70f6603e96d823c5a5c0c842646e9871be72c64",
                "sha256:25825c61688fc95e09d6be19e513e925cb4f08aae4d7a7c38a1fa75e0e4c22bd",
                "sha256:2e8be4c46083ced9d9bc9ff4d77f31bfcd3e7486613f6138c5aa302d33ea54ed",
                "sha256:2fe26e836a1803c7414613c376fe29fc4ae0e5145e3813e1db1854cb05c91a3c",
                "sha256:4634dd3bbb68d0c7e5e4bca7571369d53c497b3300d9d678f939038e1b1231ee",
                "sha256:4b6fa00885ec778154244b010acecb862d277e6652b87fcd85c0f4735d26451c",
                "sha256:53988a8cf76c3fb74a759e77b1c2f55ab36880d57c6e7d0d59ad28743a2535fe",
                "sha256:6eef1d7eff9e6fa1029f7a62504f88b2b0afce89ced5c95d3a4cf1c2faef1231",
                "sha256:7910089093296b5c8f683965044f553b0c5c9c2dbf310a219db76c6e793fea55",
                "sha256:7aee5c0750584946fde40da70f0b28fe769f85182f1171acef18a35fd8ecd221",
                "sha256:9e6d6f0bca955923b515f8b5631c4c4f43aa152763852284cbefc89bd544069e",
                "sha256:a19b96f77763ddf0249420438ebfc4d9a470daeb26f6614366d913ff520fa29b",
                "sha256:b53bc7b44b1115af50bd18d9671972603e5a4934e98dd3f4d671104c070e331d",
                "sha256:d51673140330c660e68c182e14164ddba47810dca873bbd28662f31d7d8c0185"
            ],
            "markers": "python_version >= '3.5.3'",
            "version": "==3.0.1"
        },
        "alembic": {
            "hashes": [
                "sha256:46f4849c6dce69f54dd5001b3215b6a983dee6b17512efee10e237fa11f20cfa"
            ],
            "version": "==0.9.7"
        },
        "arrow": {
            "hashes": [
                "sha256:a558d3b7b6ce7ffc74206a86c147052de23d3d4ef0e17c210dd478c53575c4cd"
            ],
            "version": "==0.12.1"
        },
        "async-timeout": {
            "hashes": [
                "sha256:00cff4d2dce744607335cba84e9929c3165632da2d27970dbc55802a0c7873d0",
                "sha256:9093db5b8ddbe4b8f6885d1a6e0ad84ae3155464cbf6877c387605244c285f3c"
            ],
            "version": "==2.0.1"
        },
        "attrdict": {
            "hashes": [
                "sha256:86aeb6d3809e0344409f8148d7cac9eabce5f0b577c160b5e90d10df3f8d2ad3"
            ],
            "version": "==2.0.0"
        },
        "attrs": {
            "hashes": [
                "sha256:4b90b09eeeb9b88c35bc642cbac057e45a5fd85367b985bd2809c62b7b939265",
                "sha256:e0d0eb91441a3b53dab4d9b743eafc1ac44476296a2053b6ca3af0b139faf87b"
            ],
            "version": "==18.1.0"
        },
        "bcolz": {
            "hashes": [
                "sha256:c017d09bb0cb5bbb07f2ae223a3f3638285be3b574cb328e91525b2880300bd1"
            ],
            "version": "==1.2.1"
        },
        "boto3": {
            "hashes": [
                "sha256:97271a09351eb899f5fddcd638e40e60da5f43b640d06b03772835ff266edb6a",
                "sha256:dd6e8736d65144fe2f58c8a4ebb6c81d31d84c611036a822dd78ed359cff2d28"
            ],
            "version": "==1.5.27"
        },
        "botocore": {
            "hashes": [
                "sha256:898f10e68a7a1c2be621caf046d29a8f782c0ea866d644d5be46472c00a3dee9",
                "sha256:a80a23e080f4a93d11a1c067a69304dd407d18c358cba1e0df8c96f56c9e98b4"
            ],
            "version": "==1.8.50"
        },
        "bottleneck": {
            "hashes": [
                "sha256:6efcde5f830aed64feafca0359b51db0e184c72af8ba6675b4a99f263922eb36"
            ],
            "version": "==1.2.1"
        },
        "cachetools": {
            "hashes": [
                "sha256:90f1d559512fc073483fe573ef5ceb39bf6ad3d39edc98dc55178a2b2b176fa3",
                "sha256:d1c398969c478d336f767ba02040fa22617333293fb0b8968e79b16028dfee35"
            ],
            "version": "==2.1.0"
        },
        "cchardet": {
            "hashes": [
                "sha256:07dace80abce108d42a82be5a598797c0c07575741d81e698819bd42d367cdde",
                "sha256:36d58862c158de32ace6497e7bafc7f85049b35a3abbd65118baffbe2a1ec1e5",
                "sha256:3f70d1c41f0694d1411b47868fdb7c3147fd1bf09c22e6565a765eedfb888989",
                "sha256:69311e20183056b45313475cc05c3e968faa2b14a466a6b0c23780645a462afe",
                "sha256:6dfc76b71f66e002a99efa68efe4366143e8845b54cf5623eb05b5fa8fb030d6",
                "sha256:6e001eb2ff93c4c31a9952cf01c71f5f95c758314032094df5cf086168678b23",
                "sha256:7187a01130b838cea449904f3aa5c0bee0609fcc0f5f667f4ce08ea99d102ddc",
                "sha256:823a981ba75fe8c12a0a0259eb80ec3a657273559f6d7445ba6fe2d2b061c8f9",
                "sha256:9c9269208b9f8d7446dbd970f6544ce48104096efab0f769ee5918066ba1ee7e",
                "sha256:a62b29c8c5a41f5ae95f620746d6db03b86fb259340fd991c9a608aabc60a275",
                "sha256:b94a65d3a8cc900058e6aaedc0dde9c99ffe436d8670d156784d7b561b874cf5",
                "sha256:d12b3f1913068975f9b9431f3cdc44488786523cc6d5467ffcb5bd43d3210157",
                "sha256:d6c8eb90a9aa77f94e040a75d563f65849ab3b0c8f675b27928a91583648f8f8",
                "sha256:e1c3addf0c7408f76b98bd5f55f3abe844716d47dd6ab0d32eea8caa11a8fa41",
                "sha256:e32c4a420c6f7c6ea8d8a1fe36c60c70316a4ca1779dba2e00044b61d8ee2017",
                "sha256:e47d90a8484cc425ca4c13a204901e24e2d0b3e206deef7cf391c10639d33d6b",
                "sha256:eb8ee148e9fc13101e0e19ac98552d24b82731fcfddc915eed216c13ebbebec0",
                "sha256:f4e3d0d9a0113cdfbc2fafa995674c1c49ed4166543b454945ca44d6e2148935",
                "sha256:feda07443d732d86c9821671a898107b96ceb00462f405ec1dc08a353a9ddab0"
            ],
            "markers": "python_version >= '3.5.3'",
            "version": "==2.1.1"
        },
        "ccxt": {
            "hashes": [
                "sha256:1e98cf41a439edbcc4b02e92c2d713ee03b37cc07a9101e2c09d9aefd66cffff",
                "sha256:9f794d2ac45573f052a48f4db3d407b1711ef9cebabf722ba09644c3e770dff0"
            ],
            "version": "==1.12.131"
        },
        "certifi": {
            "hashes": [
                "sha256:14131608ad2fd56836d33a71ee60fa1c82bc9d2c8d98b7bdbc631fe1b3cd1296",
                "sha256:edbc3f203427eef571f79a7692bb160a2b0f7ccaa31953e99bd17e307cf63f7d"
            ],
            "version": "==2018.1.18"
        },
        "chardet": {
            "hashes": [
                "sha256:84ab92ed1c4d4f16916e05906b6b75a6c0fb5db821cc65e70cbd64a3e2a5eaae",
                "sha256:fc323ffcaeaed0e0a02bf4d117757b98aed530d9ed4531e3e15460124c106691"
            ],
            "version": "==3.0.4"
        },
        "click": {
            "hashes": [
                "sha256:29f99fc6125fbc931b758dc053b3114e55c77a6e4c6c3a2674a2dc986016381d",
                "sha256:f15516df478d5a56180fbf80e68f206010e6d160fc39fa508b65e035fd75130b"
            ],
            "index": "pypi",
            "version": "==6.7"
        },
        "colorama": {
            "hashes": [
                "sha256:463f8483208e921368c9f306094eb6f725c6ca42b0f97e313cb5d5512459feda",
                "sha256:48eb22f4f8461b1df5734a074b57042430fb06e1d61bd1e11b078c0fe6d7a1f1"
            ],
            "index": "pypi",
            "version": "==0.3.9"
        },
        "contextlib2": {
            "hashes": [
                "sha256:509f9419ee91cdd00ba34443217d5ca51f5a364a404e1dce9e8979cea969ca48",
                "sha256:f5260a6e679d2ff42ec91ec5252f4eeffdcf21053db9113bd0a8e4d953769c00"
            ],
            "version": "==0.5.5"
        },
        "cycler": {
            "hashes": [
                "sha256:1d8a5ae1ff6c5cf9b93e8811e581232ad8920aeec647c37316ceac982b08cb2d",
                "sha256:cd7b2d1018258d7247a71425e9f26463dfb444d411c39569972f4ce586b0c9d8"
            ],
            "version": "==0.10.0"
        },
        "cyordereddict": {
            "hashes": [
                "sha256:d9b2c31796999770801a9a49403b8cb49510ecb64e5d1e9d4763ed44f2d5a76e"
            ],
            "version": "==1.0.0"
        },
        "cython": {
            "hashes": [
                "sha256:251bb50e36044ad26ff45960a60cb75868757fd46900eaf00129a4af3a0d5fcc",
                "sha256:264a68823751fe2a18d0b14dd44b614aecd508bd01453902921c23fd5be13d4c",
                "sha256:26e24164d59e92280fa759a8a361c68490763ec230307e21990020bdeb87de50",
                "sha256:28c938bc970d2b5fe296460cf6ed19d0328776a6295f68a79057060e60bfc82f",
                "sha256:38a9e5afc5e096f26bfe5c4b458541e455032028cb5356a734ba235868b19823",
                "sha256:3914ae1268334208e33b952e9f447e0d9f43decd562f939d7d07e8589d0473ba",
                "sha256:4c958bd9e50fcd316830561f0725b3ccf893de328566c960b7bb38424d3b983d",
                "sha256:56a9f99b42ad6ad1fdb7705c16aa69b2e1a4ac34f760286a6de64c5719499da7",
                "sha256:5e0006c3a2849b7a36d2cb23bcf14753b6ffc3eafac48fa29fafad942cfa4627",
                "sha256:6a00512de1f2e3ce66ba35c5420babaef1fe2d9c43a8faab4080b0dbcc26bc64",
                "sha256:7bc07c32703e4e63f2f60c729b0ae99acbccbfd3ae4c64a322a75482d915d4af",
                "sha256:7fbd49b1bd5240feb69ec4c67f4c76fc9dfdfc472d642833668ecaad0e14673d",
                "sha256:82bbbeadbc579b6f2a7365db2d3ea21043699e424cfcca434b3baa11309260ae",
                "sha256:83237d27b6dec0f6b76406de5be1cf249cffb4377079acc3f3dfa72de1e307cf",
                "sha256:8a4733edf3ca1c7dd9c7e1289dd5974657f1147642ef8ded1e57a1266922e32a",
                "sha256:8afdc3751c6269ef46879ca6ff32a1362f298c77f2cf0723c66ae65c35be5db0",
                "sha256:9f8bbd876c4d68cb12b9de9dc6734c17ca295e4759e684417fd7f3dd96d3ed2c",
                "sha256:a51c3a1c948664874f91636ba6169bca4dc68f5fac7b980fcb9c769a8d1f9ebc",
                "sha256:aba08b4db9163c52a1106efa8b19c5a4e519e5f45644551bb1358ec189a14505",
                "sha256:abfb2426266d806a7d794a8ecbd0fbb385b48bddf2db6ac9a2e95d48e2c603bd",
                "sha256:b9bc1d7e681c5a7560280a5aa8000f736eb0e47efacb7b6206275ed004595a92",
                "sha256:ca81d4b6f511f1e0d2a1c76ad5b3a4a3a0edf683f27600d4a86da55cb134372a",
                "sha256:cefa9356770d71176c87ab60f6fdb186ec9cbc6399a6c2de1017852505d44963",
                "sha256:d17a6a689bb3e6c0f280620dfddb1b91ffb8fcdae3b8707bdf6285df4100d011",
                "sha256:d8e40814fefc300bc64251f5d6bd8988e49442d7ded0e5702b5366323a035afc",
                "sha256:e30fd7a32cbe7fe6c186deefef03670bf75d76ead23418f8c91519899be5518e",
                "sha256:e86984b90a0176bafb5890f1f14a2962317eee9e95e0a917e6b06a5b0c764e25",
                "sha256:f01e79f4123205d0f99b97199b53345cb6378974e738792c620957c6223fded9",
                "sha256:f441347d0d07b4cb9ca36bda70c3aa98a7484a262b8f44d0f82b70dbb5e11b47",
                "sha256:fb5b8978b937677a32b5aecc72231560d29243622a298a5c31183b156f9f42e3"
            ],
            "version": "==0.27.3"
        },
        "cytoolz": {
            "hashes": [
                "sha256:84cc06fa40aa310f2df79dd440fc5f84c3e20f01f9f7783fc9c38d0a11ba00e5"
            ],
            "version": "==0.9.0.1"
        },
        "decorator": {
            "hashes": [
                "sha256:2c51dff8ef3c447388fe5e4453d24a2bf128d3a4c32af3fabef1f01c6851ab82",
                "sha256:c39efa13fbdeb4506c476c9b3babf6a718da943dab7811c206005a4a956c080c"
            ],
            "version": "==4.3.0"
        },
        "docutils": {
            "hashes": [
                "sha256:02aec4bd92ab067f6ff27a38a38a41173bf01bed8f89157768c1573f53e474a6",
                "sha256:51e64ef2ebfb29cae1faa133b3710143496eca21c530f3f71424d77687764274",
                "sha256:7a4bd47eaf6596e1295ecb11361139febe29b084a87bf005bf899f9a42edc3c6"
            ],
            "version": "==0.14"
        },
        "e1839a8": {
            "editable": true,
            "path": "."
        },
        "empyrical": {
            "hashes": [
                "sha256:2dc7d3e2c96e8b2ef44aa41ea7674e828263898e2d54fd78f400c69ab54a7ffe"
            ],
            "version": "==0.2.1"
        },
        "enigma-catalyst": {
            "hashes": [
                "sha256:2dcb29405c1c986e6a8a4c0676d1b588855a0ffc53587cdb2bccef620648984d"
            ],
            "index": "pypi",
            "version": "==0.5.18"
        },
<<<<<<< HEAD
        "entrypoints": {
            "hashes": [
                "sha256:10ad569bb245e7e2ba425285b9fa3e8178a0dc92fc53b1e1c553805e15a8825b",
                "sha256:d2d587dde06f99545fb13a383d2cd336a8ff1f359c5839ce3a64c917d10c029f"
            ],
            "version": "==0.2.3"
        },
        "enum34": {
            "hashes": [
                "sha256:2d81cbbe0e73112bdfe6ef8576f2238f2ba27dd0d55752a776c41d38b7da2850",
                "sha256:644837f692e5f550741432dd3f223bbb9852018674981b1664e5dc339387588a",
                "sha256:6bd0f6ad48ec2aa117d3d141940d484deccda84d4fcd884f5c3d93c23ecd8c79",
                "sha256:8ad8c4783bf61ded74527bffb48ed9b54166685e4230386a9ed9b1279e2df5b1"
            ],
            "markers": "python_version == '3.3'",
            "version": "==1.1.6"
        },
=======
>>>>>>> be206383
        "eth-abi": {
            "hashes": [
                "sha256:d893f8c8732e53c39338ef0a813732c1b1869db9d3e1fd096c1968ae8afbab9c",
                "sha256:fd8ff5a21d710fa6751190992fd3483ba21d57e53cb1092f091dfeea29f66ba4"
            ],
            "version": "==1.2.0"
        },
        "eth-account": {
            "hashes": [
                "sha256:165aa14c18526247c044221565fa6ef27332928abe5930aa949b207d6d6ac248",
                "sha256:a94823dbc5f8b66e0466c388c7b1b61dde06d64982b75d4b956512915f56f3f0"
            ],
            "version": "==0.2.3"
        },
        "eth-hash": {
            "hashes": [
                "sha256:30536f6057128c9130598103fb574a6a3d75d482bda0b13c5488f2f68d9a1423",
                "sha256:42e6604e879b998002c915c1061ab317927329d7f47d3cbb80b83132dc7b58a4"
            ],
            "version": "==0.1.4"
        },
        "eth-keyfile": {
            "hashes": [
                "sha256:70d734af17efdf929a90bb95375f43522be4ed80c3b9e0a8bca575fb11cd1159",
                "sha256:939540efb503380bc30d926833e6a12b22c6750de80feef3720d79e5a79de47d"
            ],
            "version": "==0.5.1"
        },
        "eth-keys": {
            "hashes": [
                "sha256:5ab2612f457452dc0a318655051cdd05c20f4db2f445003a46c98d324101b0e4",
                "sha256:b48fc92a527bd905525855ebe45e79ba17be6654c4bedb947119648c145c74c0"
            ],
            "version": "==0.2.0b3"
        },
        "eth-rlp": {
            "hashes": [
                "sha256:05d8456981d85e16a9afa57f2f2c3356af5d1c49499cc8512cfcdc034b90dde5",
                "sha256:a94744c207ea731a7266bd0894179dc6e51a6a8965316000c8e823b5d7e07694"
            ],
            "version": "==0.1.2"
        },
        "eth-typing": {
            "hashes": [
                "sha256:3b4744c9026e44f3234aae48d3d18062760efc0f755f663f723a12214f127dfc",
                "sha256:77da8a1f2f91f248cc42493f3dea3245f23a48224a513c4fd05f48b778dafb1a"
            ],
            "version": "==1.3.0"
        },
        "eth-utils": {
            "hashes": [
                "sha256:38180fef9f11391255cecfd7dd2e9bf3ad73bb2d3390e480fe95ada443bcb1af",
                "sha256:8317a09d5f58b39473889e3a90e6fde562ba1cb6d2925c89fdffebe2e52a18dd"
            ],
            "version": "==1.2.0"
        },
        "flask": {
            "hashes": [
                "sha256:2271c0070dbcb5275fad4a82e29f23ab92682dc45f9dfbc22c02ba9b9322ce48",
                "sha256:a080b744b7e345ccfcbc77954861cb05b3c63786e93f2b3875e0913d44b43f05"
            ],
            "version": "==1.0.2"
        },
        "google-api-core": {
            "hashes": [
                "sha256:4f2a564322f8907721e72b54923512ec71bf588ef4503e0e8416cbf5daa16dd1",
                "sha256:ac85fc7f6687bb0271f2f70ca298da90f35789f9de1fe3a11e8caeb571332b77"
            ],
            "version": "==1.3.0"
        },
        "google-auth": {
            "hashes": [
                "sha256:9ca363facbf2622d9ba828017536ccca2e0f58bd15e659b52f312172f8815530",
                "sha256:a4cf9e803f2176b5de442763bd339b313d3f1ed3002e3e1eb6eec1d7c9bbc9b4"
            ],
            "version": "==1.5.1"
        },
        "google-cloud": {
            "hashes": [
                "sha256:01430187cf56df10a9ba775dd547393185d4b40741db0ea5889301f8e7a9d5d3",
                "sha256:fb1ab7b0548fe44b3d538041f0a374505b7f990d448a935ea36649c5ccab5acf"
            ],
            "index": "pypi",
            "version": "==0.34.0"
        },
        "google-cloud-core": {
            "hashes": [
                "sha256:0090df83dbc5cb2405fa90844366d13176d1c0b48181c1807ab15f53be403f73",
                "sha256:89e8140a288acec20c5e56159461d3afa4073570c9758c05d4e6cb7f2f8cc440"
            ],
            "version": "==0.28.1"
        },
        "google-cloud-datastore": {
            "hashes": [
                "sha256:d1f7e8d0a5f188e0d29b223e56bb3ea1ce129e60e00c448c1850dfb54fc5eaba",
                "sha256:ff15ce4a2ff82a7655e1bfe5a72159c6518598b4cd65c7003c19d472c6ff8b71"
            ],
            "index": "pypi",
            "version": "==1.7.0"
        },
        "googleapis-common-protos": {
            "hashes": [
                "sha256:93d1a8302eac46158a03133b27bfb0768488e78c5c882d2fb780abae68265d08"
            ],
            "version": "==1.6.0b4"
        },
        "grpcio": {
            "hashes": [
<<<<<<< HEAD
                "sha256:081e66d07cdf6edbed7ca53857423e651bf093063efebccfa4fa331fc5d50ac9",
                "sha256:126ecac2a439405946caf94aedf71a2209a19535ba0a8bc63a4c397d5f036d37",
                "sha256:14706b98637d46569de8b1ba226197fa26905477995d8434840d933e7f0b4503",
                "sha256:15c7a8cc5815606843d14ba1c46a2221051426a1893eb455986b6e1ee8af54eb",
                "sha256:15df30fbf53ade9f5f654729ac560c75dbfb36cb173e2ea0490bb5a0fc4aba1f",
                "sha256:17bf9e7e9ecef17b83f5d609fb22459907a52d8432023ee541121783cf584e3c",
                "sha256:1b34cd9f85f3f39202d2f8f1205c4cc7db3d4f98cda289d7ad415da7baaf71c0",
                "sha256:2027c2607f6a84e831fe11779473d46ebfc82e90a9199f172e5b23deb1abb625",
                "sha256:2bc08a60c364af7cebf39efa2ec4212ad287e84fd5991cd5184cb58de4f84f8f",
                "sha256:31332b5d3410fcc555eb59980c290b967d1b2533f620657c06d03c392e9e2f29",
                "sha256:433e85f302684247c576f7da24a508a5345cd2fe789b05040b369003a1ce233e",
                "sha256:4c8bfe8b48391728ec61ef28de096bea20f4a94a30eea4428cbdda8d264fe840",
                "sha256:62ed49660479dafb33064c27f93a811deb43dffc3b735314f333bd34bc50d631",
                "sha256:6e90ebd9bada1e78ed0921e2e16a5e72d9c44aad3eb80e191e67cccca73dae81",
                "sha256:6fd6803a01bf3a0e82a705433617fc13a190b29fe3eb484df9276360fe9754aa",
                "sha256:7180d9e5253ae11d6bc4198ac2c33c091e14fd777a229388e521e62775887b2f",
                "sha256:886ca71f8302c522be325bb1fc9eaa44e645592f1894ea9b66b9142bda22726a",
                "sha256:8972ce64200a0d0bbdc39142af505350b108659e9027bc418f4d17d48055ccc5",
                "sha256:8d45bb2ec9abb89ea6a9c64dfe5931b71ae5dbe26b4b39b22949a919f357a716",
                "sha256:8f647ab13550273530835d2f7792b3454858677f08f31d9ef68a4baa97ac9f01",
                "sha256:9d745b232d23a75d52f14c940ea28e5a95a510f00c9cf3120400b2d93b9f0ee6",
                "sha256:ad0239c037aed787025e08de3b7a60d4fa4146b29d07b8810e45ad00b2d2370e",
                "sha256:b76589f7fc32030b2fd921b2870cc3b4723790b28e769291224fd53ed0c3754c",
                "sha256:b9b91594fdd92df0fd48213d24cea9e68b4a3d7b58bb8f2c321a0fc82d765265",
                "sha256:c7a1131db6f1e952d7cdc2c30f66909cdde0fe11de8af8ce80b43adc1afa36c6",
                "sha256:d954bc5f511830168321d5a4a424e8e178cb58ff44fc32efbbdf99698892d292",
                "sha256:d9975be11a44bec6fce70045879a4fbdbbbee7317b24bff4b2fbb70977b8e574",
                "sha256:dda5a1a9b238017f15dae13329742a845ef672f275bdfda20d756f26fdbeb778",
                "sha256:ec5357fe3bf0cf6805da2e0ab5c11060dd103f98ba89c55b6efa98c54bc37d3f",
                "sha256:f4cbe71b758e1e9b315a854a9ce5ea023aa839c2d0e1b01e91c4565411fa3675",
                "sha256:fe104a61d2b90f1a657e071a3aab7eb8c2249ba4e9a21f1fbcdc8cdcb2a52fe6",
                "sha256:fee2030595ceac97b05d3e3f61f1e3637fccd6da86431f72f82a25be075faff0"
            ],
            "version": "==1.14.2rc1"
=======
                "sha256:0055333ef29f284b76a6eb5052b651e1040edc28513d16a046a7d0197f0e98c1",
                "sha256:0ad9af28feaff226ecdf29e9c72994b76579e427b57975edf3118d5de6a99f5f",
                "sha256:0e6a129cca5f82758be0d205eb150343e6be079bd024037cb14d7a4054e6e1e8",
                "sha256:2003044ee10f3cbf100b10693fa551fe5cf542e624c71c165752d630a0d357c0",
                "sha256:2ce55e3a207b33b17df54667602dde5f981224f5f7224be0d72d7c79c0e77116",
                "sha256:31859e0ef6afd5ed55d8b19c032c0b4e7e375e2e83731a45b635db4affcacc4b",
                "sha256:340f816bf41340ef9e331c7192fcc02cb036b750e0ef94cffb79522c8250c270",
                "sha256:391f2c6e3f2e2ca2c41ec56c6f863b16bc26de25a0acbd22d6b65339c3e9ee19",
                "sha256:458f696214e86f34fdb3e7ce89f1a3dd263e98f936eaa16e7a85189e78e87b9b",
                "sha256:4c2d57dfd01052bb328d2d3afff0f60d3cb882718888095b59a5e40f15e11a5e",
                "sha256:53d553a2ccbf20e26a43f6bfbe77fe995d1dbb97b8b969f114a957108f0cfaff",
                "sha256:55f64c0e6dc7168f00282ada6d34b18aff47a457d610847f79bde4342ed7c7f7",
                "sha256:6106590a8e506fdd7817e57b73baa3f3c690b50803f00ffc6f0defc0c510de53",
                "sha256:62c222680b701d31d0b29f4a62be1eef32f9f92183cd5958dae27cb562c4f7ee",
                "sha256:641e16a4585d17e674001305e4b9fa673b07a724d5addffad52f8d4d92408225",
                "sha256:662f0d6a736f0db25730ffccbf66d27829dcd9aa7c3333f4b177c2d9cdf4a0c7",
                "sha256:6c64afee84cbbed80b4d1ba38b58a658d3de8a06c02a38a810e8c7a318e68370",
                "sha256:6e634ad8a5436a9a7d7b5a4415f51386d3528ec1c0ccda7dcc38433a95f2bd07",
                "sha256:7fa833e4f3eea3b56981aded364775fdbdf9f57c08a73105493f5d5a439eb1a1",
                "sha256:8ba9d28db19a959ae57b55b0d0394793243b49d9bf6444e071464f8742f027ab",
                "sha256:92db1e49546690f75e70dc97665253b55978d303d7bfff530708ba0896e7d5f7",
                "sha256:96ae720aaedc49322d016fb7f7797cb8817671e9bf9f41da48a26c8709924bb2",
                "sha256:983cd1780b7b51b586ac8e853448e690459bba2afe7a73982cdf3a41de79b1c9",
                "sha256:988a22c408e059e0d113165bd2d4731c5948a75adfb89cfad9b2d443c81a265c",
                "sha256:a912bdcf784894aac59f9e4593acf2667234499e4e9907a53af8104c536d3d8d",
                "sha256:a96ad7b958b19238df87b44cd8af2990f4aea456f3748830bdbc7f8a0338c46b",
                "sha256:cb401d357dd9ece80d178128469b30870887e8db848350cffec25134a30cf99b",
                "sha256:d017320a89395abe8883a3689ad9919cf43b35d406107ff09becf08b45dc55ef",
                "sha256:d45e3f54f9eac29efc801c62ebe727328d72ea2685844220fceb244e1e4b3769",
                "sha256:d746c7cc17049bd7c0f9cd7685657c9dc02a5a91c47f7b0d2e114c99463243a7",
                "sha256:d752fbc11cf1ff9544ba448c8fba885f38eddf635298445ccfeff4ba01a999ef",
                "sha256:e62347d05692f08850846b890dd6d2d4ed5aa2c10504e3d295d81f22453cfa4e"
            ],
            "version": "==1.15.0rc1"
>>>>>>> be206383
        },
        "gunicorn": {
            "hashes": [
                "sha256:aa8e0b40b4157b36a5df5e599f45c9c76d6af43845ba3b3b0efe2c70473c2471",
                "sha256:fa2662097c66f920f53f70621c6c58ca4a3c4d3434205e608e121b5b3b71f4f3"
            ],
            "index": "pypi",
            "version": "==19.9.0"
        },
        "hexbytes": {
            "hashes": [
                "sha256:27cc227ae95fc20d44325ac0329a0293d656a05230da079650705030c7d7a819",
                "sha256:67e5608cb4a14d0a4ced058e595bb1f70c207ef2b5219fdc82af10e54bcf38de"
            ],
            "version": "==0.1.0"
        },
        "honcho": {
            "hashes": [
                "sha256:af5806bf13e3b20acdcb9ff8c0beb91eee6fe07393c3448dfad89667e6ac7576",
                "sha256:c189402ad2e337777283c6a12d0f4f61dc6dd20c254c9a3a4af5087fc66cea6e"
            ],
            "index": "pypi",
            "version": "==1.0.1"
        },
        "idna": {
            "hashes": [
                "sha256:2c6a5de3089009e3da7c5dde64a141dbc8551d5b7f6cf4ed7c2568d0cc520a8f",
                "sha256:8c7309c718f94b3a625cb648ace320157ad16ff131ae0af362c9f21b80ef6ec4"
            ],
            "version": "==2.6"
        },
        "idna-ssl": {
            "hashes": [
                "sha256:a933e3bb13da54383f9e8f35dc4f9cb9eb9b3b78c6b36f311254d6d0d92c6c7c"
            ],
            "version": "==1.1.0"
        },
        "inflection": {
            "hashes": [
                "sha256:18ea7fb7a7d152853386523def08736aa8c32636b047ade55f7578c4edeb16ca"
            ],
            "version": "==0.3.1"
        },
        "intervaltree": {
            "hashes": [
                "sha256:aca5804b88f70cb49050c37b6de59090570f77a75aec1932966cf69f6a48810b"
            ],
            "version": "==2.1.0"
        },
        "itsdangerous": {
            "hashes": [
                "sha256:cbb3fcf8d3e33df861709ecaf89d9e6629cff0a217bc2848f1b41cd30d360519"
            ],
            "version": "==0.24"
        },
        "jinja2": {
            "hashes": [
                "sha256:74c935a1b8bb9a3947c50a54766a969d4846290e1e788ea44c1392163723c3bd",
                "sha256:f84be1bb0040caca4cea721fcbbbbd61f9be9464ca236387158b0feea01914a4"
            ],
            "version": "==2.10"
        },
        "jmespath": {
            "hashes": [
                "sha256:6a81d4c9aa62caf061cb517b4d9ad1dd300374cd4706997aff9cd6aedd61fc64",
                "sha256:f11b4461f425740a1d908e9a3f7365c3d2e569f6ca68a2ff8bc5bcd9676edd63"
            ],
            "version": "==0.9.3"
        },
<<<<<<< HEAD
        "jsonschema": {
            "hashes": [
                "sha256:1ae9fe07aec50f07fc546a4432c93e2f23deeaa23bb67aef42d75d8aa496849b",
                "sha256:aef58a18d83e4c5ea117d7ae1ba4238a6a84654fee6d0f32fd335ded63a1626e"
            ],
            "version": "==3.0.0a2"
        },
        "jupyter-client": {
            "hashes": [
                "sha256:27befcf0446b01e29853014d6a902dd101ad7d7f94e2252b1adca17c3466b761",
                "sha256:59e6d791e22a8002ad0e80b78c6fd6deecab4f9e1b1aa1a22f4213de271b29ea"
            ],
            "version": "==5.2.3"
        },
        "jupyter-core": {
            "hashes": [
                "sha256:927d713ffa616ea11972534411544589976b2493fc7e09ad946e010aa7eb9970",
                "sha256:ba70754aa680300306c699790128f6fbd8c306ee5927976cbe48adacf240c0b7"
            ],
            "version": "==4.4.0"
        },
        "jupyterlab": {
            "hashes": [
                "sha256:3d0d5671b6c47b023d426452a946c0bed1746b7fd317bd6d8851dd197eb58cb0",
                "sha256:f7a41c8f7126577a1defaf6522377fc175d1fea98b75e9b0bcf80f127e922283"
            ],
            "index": "pypi",
            "version": "==0.34.3"
        },
        "jupyterlab-launcher": {
            "hashes": [
                "sha256:bd91a0938d415fed3a9214aa918a66dd90ccff0c5b59c8a73134b1e6afd857c6",
                "sha256:f880eada0b8b1f524d5951dc6fcae0d13b169897fc8a247d75fb5beadd69c5f0"
            ],
            "version": "==0.13.1"
        },
=======
>>>>>>> be206383
        "kiwisolver": {
            "hashes": [
                "sha256:0ee4ed8b3ae8f5f712b0aa9ebd2858b5b232f1b9a96b0943dceb34df2a223bc3",
                "sha256:0f7f532f3c94e99545a29f4c3f05637f4d2713e7fd91b4dd8abfc18340b86cd5",
                "sha256:1a078f5dd7e99317098f0e0d490257fd0349d79363e8c923d5bb76428f318421",
                "sha256:1aa0b55a0eb1bd3fa82e704f44fb8f16e26702af1a073cc5030eea399e617b56",
                "sha256:2874060b91e131ceeff00574b7c2140749c9355817a4ed498e82a4ffa308ecbc",
                "sha256:379d97783ba8d2934d52221c833407f20ca287b36d949b4bba6c75274bcf6363",
                "sha256:3b791ddf2aefc56382aadc26ea5b352e86a2921e4e85c31c1f770f527eb06ce4",
                "sha256:4329008a167fac233e398e8a600d1b91539dc33c5a3eadee84c0d4b04d4494fa",
                "sha256:45813e0873bbb679334a161b28cb9606d9665e70561fd6caa8863e279b5e464b",
                "sha256:53a5b27e6b5717bdc0125338a822605084054c80f382051fb945d2c0e6899a20",
                "sha256:574f24b9805cb1c72d02b9f7749aa0cc0b81aa82571be5201aa1453190390ae5",
                "sha256:66f82819ff47fa67a11540da96966fb9245504b7f496034f534b81cacf333861",
                "sha256:79e5fe3ccd5144ae80777e12973027bd2f4f5e3ae8eb286cabe787bed9780138",
                "sha256:83410258eb886f3456714eea4d4304db3a1fc8624623fc3f38a487ab36c0f653",
                "sha256:8b6a7b596ce1d2a6d93c3562f1178ebd3b7bb445b3b0dd33b09f9255e312a965",
                "sha256:9576cb63897fbfa69df60f994082c3f4b8e6adb49cccb60efb2a80a208e6f996",
                "sha256:95a25d9f3449046ecbe9065be8f8380c03c56081bc5d41fe0fb964aaa30b2195",
                "sha256:a424f048bebc4476620e77f3e4d1f282920cef9bc376ba16d0b8fe97eec87cde",
                "sha256:aaec1cfd94f4f3e9a25e144d5b0ed1eb8a9596ec36d7318a504d813412563a85",
                "sha256:acb673eecbae089ea3be3dcf75bfe45fc8d4dcdc951e27d8691887963cf421c7",
                "sha256:b15bc8d2c2848a4a7c04f76c9b3dc3561e95d4dabc6b4f24bfabe5fd81a0b14f",
                "sha256:b1c240d565e977d80c0083404c01e4d59c5772c977fae2c483f100567f50847b",
                "sha256:c595693de998461bcd49b8d20568c8870b3209b8ea323b2a7b0ea86d85864694",
                "sha256:ce3be5d520b4d2c3e5eeb4cd2ef62b9b9ab8ac6b6fedbaa0e39cdb6f50644278",
                "sha256:e0f910f84b35c36a3513b96d816e6442ae138862257ae18a0019d2fc67b041dc",
                "sha256:ea36e19ac0a483eea239320aef0bd40702404ff8c7e42179a2d9d36c5afcb55c",
                "sha256:efabbcd4f406b532206b8801058c8bab9e79645b9880329253ae3322b7b02cd5",
                "sha256:f923406e6b32c86309261b8195e24e18b6a8801df0cfc7814ac44017bfcb3939"
            ],
            "version": "==1.0.1"
        },
        "logbook": {
            "hashes": [
                "sha256:174faace857ed274ce59aad559c3fd6d44c4c6d280acd45c39fe2273b80aff65",
                "sha256:1a9f0083252f96943d95de91ed90ae2c66eb0990677cfe1cc142058a5db4f2cd",
                "sha256:1d09cebbd84f75fc99056f6b06aac1c76412182f485317565523389187049287",
                "sha256:2921afa557e00811fb4b9902629b34615ea9d17bb6493405759444e839f46f27",
                "sha256:3567eca498179609433f9dba0dea3d07a74d79822c1e086340dfcd33eb8a8d7e",
                "sha256:4da4f7970ec2cffdaf8f401774f5a34a1c1406f9aa56e5eac1682a2045d701e2",
                "sha256:6d97064e27716fe7e0b149ddfc05b270243d08a1a067d474c8b384580f50f678",
                "sha256:779c772aa27ca48aa1b5877bc6d2f112217abdc18bb2d2f927676d03aae368a0",
                "sha256:79fa6ff42dd8476cc23bdf9a103f72e6a067f5c033d7f734cb1c5ea8e4bc63b2",
                "sha256:7a9aa2d187b83d44d59328cb17a65bfb28b02dfd5c67bdc64839a4712dad1ae6",
                "sha256:b0142da22636e7d0e85c4473c98e364c3355cef7d0f413198e3997ebd058589e"
            ],
            "index": "pypi",
            "version": "==0.12.5"
        },
        "lru-dict": {
            "hashes": [
                "sha256:365457660e3d05b76f1aba3e0f7fedbfcd6528e97c5115a351ddd0db488354cc"
            ],
            "version": "==1.1.6"
        },
        "lxml": {
            "hashes": [
                "sha256:0cf1eca0652c4409e0655e04b840d6d85b7eb18718f5fba3862acad5500e3480",
                "sha256:10624ef1b468252309f269b13af4f837e3a82be366b5f3e49b0e83f1ad66205f",
                "sha256:1259e374da3a575615fe402e0966c5894bae3d2e229c2239ba4ebf2bb020c4b6",
                "sha256:26bb748af1ead0097eb8272b8a06f15a0015b8f312eef772a95f223a16e7de56",
                "sha256:27d0b13bcfcf2f6a5664e64fc3d684c76db1cdba5a5761795d154063559e0b59",
                "sha256:2b013fdabcbc21bc2770437099b921ec290235752b5baaac7a601f75094a378d",
                "sha256:2e469ea2c0b722b9b393187649e7d126c537a68512fc92a676fe86e57050c2a9",
                "sha256:37f7c2cdf513a0ea239c1609681880fb2f0073de0d2996e0ae9a7f0ef15d8b95",
                "sha256:68c6afc7a4411db2df28307e2493c945cb3d887e8f431b81811c1ea6ba087b8b",
                "sha256:73fe3452fc02c0b418914f842f897bdad0f1184368d8d9c315294ff7b94946f2",
                "sha256:7584d83d7315f641510e5f97f4d636ea225fd76e3f8aee965b2e8c93a8169b4d",
                "sha256:76e3ec6b26b1198dd5e6e20539d8360dcd3b224cd80cadba9307b790fda79161",
                "sha256:8288a889cbaa446e5fa168837456e63098b91953c89e5857968a5091b337cdca",
                "sha256:ad9e1fee284dec97b74cd88e925eca1575145598c974243cfb5e859f406adc32",
                "sha256:b360c3769cf0fd7d82577e40e37d4caf693f67744d0d61d11d66b5c31eaccf7a",
                "sha256:c4aaf320284a2713428163bae0e7df0db3b489237ab4830179210a12d56d3068",
                "sha256:c530274e43b0f376cd94e8e0a3e6ea28de1739ec4326689bdbf626e172d2e614",
                "sha256:ca4e79294fd0f3f9e0e5a4c309df84b5f2abc62349bfaf2aaf8965e5108ef8e2",
                "sha256:ce2dc5a104e885abbd48d0cc92ae74afa1d685ee65d6e3497067207d6a26e177",
                "sha256:d295cac30d3e13e82473081ea7df2a11352b5625cb54187fcd5a8be5d9ebf315",
                "sha256:d498338b39c4757ba88bdc705b3a0647d18554856cd2d394ac3bb919ac890c9d",
                "sha256:d537f8e613074805e17039e345edaa822534f66f07d315c89cff9824aa996d65",
                "sha256:df8ba3f52ef59a553b0e94593ea526c34faa4f531c1ab7f5ca7f392bc770c9e3",
                "sha256:e2553800d2d461a2dc329682d0a9068f238ec11d763e5454c61c4df7a0346ed2",
                "sha256:e2afbe403090f5893e254958d02875e0732975e73c4c0cdd33c1f009a61963ca",
                "sha256:e740efa625883f3c4de20c7e1411228d7ce2ab47b9e874a703f6681ec0558a30",
                "sha256:ec7864b62da0f5ae44973351247f2250a25b9b544fc6aff8bd6a75da1156cc70",
                "sha256:f26ddab491b10279b7e8e3fdcbaaaba3ab282fbaecfa48a19874dfc4d53b9d4f",
                "sha256:f6a16681f30918521066ddcc4ba79c1e033c9837dd94f78f5a9f6110e7572185",
                "sha256:f968623ac9b81a6253d4bbbe3f4d1e6be5f33707f397b566935783511bfa281a"
            ],
            "version": "==4.2.4"
        },
        "mako": {
            "hashes": [
                "sha256:4e02fde57bd4abb5ec400181e4c314f56ac3e49ba4fb8b0d50bba18cb27d25ae"
            ],
            "version": "==1.0.7"
        },
        "markupsafe": {
            "hashes": [
                "sha256:a6be69091dac236ea9c6bc7d012beab42010fa914c459791d627dad4910eb665"
            ],
            "version": "==1.0"
        },
        "matplotlib": {
            "hashes": [
                "sha256:0f5ab0736e76d1626770aa1d330647806e6609b785801d25fb1b7bfcd0fc502d",
                "sha256:25cb49bcde226dcf11bdeabe571b8311ee49e50aae92c8105ee35c5820d5ec02",
                "sha256:35ea69c8524f5931949f67134ed5b763706ef99a3f80b7fc3f2994aacf70e362",
                "sha256:44136f1fcec98ee7dc75dfae73d567d10a55906cb2d6468469ec58d133ff44e6",
                "sha256:5e823d5502fc6c032ac56812a6226f98416b38e1e35b43b5c605a17f6fe19f05",
                "sha256:641466e8e16a18bee55cfc10d83219f32297d50a392f4a06e0217a26115be765",
                "sha256:8538076ab19e02fb8723d9850f7d895c2bf6b7c86e0fa82aedd5051859288b94",
                "sha256:8e23f9c9bca5ffdf6c86fac0e8a0a3c3daeb616042f082bda96cbe94458e234a",
                "sha256:95e99a64db209e9bb80731cddb2705021f3d06c08bd52787016c97d5ee5f6f63",
                "sha256:9945cf086cca6fa8f929a8926fbb5cd116cf860eff65395aadda725aabde35c9",
                "sha256:aeda129b0149ac5554b11c6a539fb1e5347e6f088752fb79e2b71b76d6e10116",
                "sha256:c6e83ca4e70dc5d3185ee15544a66fbf25aff6f242d6102c2358cee240963785",
                "sha256:e041d42e6cf4a363aa544e6affedc7ce21c71232147c9f206044e7dfb034bc94"
            ],
            "index": "pypi",
            "version": "==3.0.0rc2"
        },
        "more-itertools": {
            "hashes": [
                "sha256:c187a73da93e7a8acc0001572aebc7e3c69daf7bf6881a2cea10650bd4420092",
                "sha256:c476b5d3a34e12d40130bc2f935028b5f636df8f372dc2c1c01dc19681b2039e",
                "sha256:fcbfeaea0be121980e15bc97b3817b5202ca73d0eae185b4550cbfce2a3ebb3d"
            ],
            "version": "==4.3.0"
        },
        "multidict": {
            "hashes": [
                "sha256:0540b84a4cba63a9a97e8493db9a2315913c3f57af93004eced3b20b32381f52",
                "sha256:133421952538d9de2bafb2052fc37cf5b12731b2680371a9984e2fe493c17513",
                "sha256:1f0852fbffbd47748bbfa64db214d8f324eaacc1b5378b9128751865fb7371e2",
                "sha256:222b05b5b63b0d9787afe65186ed7e2564570266b8811178322476029e45ad52",
                "sha256:23478cf8f58cfbfc74ef0384fc6fea041f994f3c904762c423f936f8788039b3",
                "sha256:26d5a57320b6a0879ee3650de70b496e19d4487bd94b63503201d28e17087049",
                "sha256:33065709d5ecd149bb4793becae02e778f2c8187748fff03d9bf8d0ca8121784",
                "sha256:45cc3825b9f843c22120e91559fd1f3fa57c30212f2d456fb670bcdbadc7ecc5",
                "sha256:493ce980065c377e7c3a812a3f99f0d9bee52905b4bbcc7e8976f41c44f76bdd",
                "sha256:51b8dd17589ceeba29726d3a99b675078739cd28ef076296056a5aae5fa6246c",
                "sha256:55b7d382e66950070fc1f91635301be101e92e1bc837c21b77a1378302aec189",
                "sha256:6de1b59c6746bd6ce55627186e81429c02b545619fc9aedd8902859ed7404028",
                "sha256:71d1fc252e6bdf313bad55e11b924211850f1bf6ba0dd7fd346b487fa7bb3091",
                "sha256:7d41ca262f604e546a3f6664f32beb67a8e26681b8b96c357c1bd799dc8112c7",
                "sha256:808970abbed82f1600c442deb502886b505ee2f952e1dc963185f9d986a464ee",
                "sha256:8ce0d0f54a060aee479b2f4a00751b8eb8e7499954bf0a2ad977e039630cac0a",
                "sha256:93b6720c4156850fc9260249513e9c51def79fa7398d7301b363d8497fed9342",
                "sha256:a332c901a3465f4b403772b204c0f5bc746f99647e2fd612836eb35ebab24344",
                "sha256:ab6649751e2cb887b059af21bdefd73908c57b40b105e44eaa1f3836bb510da7",
                "sha256:ae8fdd9588479d97f1d8a7baaca0956e6e396fc9639297e1cb3d5f499489b035",
                "sha256:b26dfe729d4ccb07a75df2b16384907c2f7339dae0bd2ce26f71dee717efe427",
                "sha256:c6729e7bc74b38d789dda747f53a6153fbcde0c534c2c18b4d6b931caa990800",
                "sha256:c89dc4739f527e8c38467fd460f4f857185c0d0891ac5a3ea185ac4b2ceb1e2f",
                "sha256:c934d1eb0ae3d478554c04ba74d03077bc39ea6e4d2fa4e0c4b7972ca42b2e43",
                "sha256:d1fd384992ef84d28c79798a9b50c64aeb2d1a5320bfb8f8afd5cedf7072e100",
                "sha256:d4caccfd8817fd766fee7745abda42a55ec561247e73cee1d018db20cd0a7871",
                "sha256:d8b0f7ea599bb290538cbef22c2ad7a153be40fbeffcfc149a491f458d01c128",
                "sha256:db4ebc8910af2c340735c57a856c3be4ed8d0f3dda07341e11c23008dbe3290b",
                "sha256:fd163dc3b0cbece0d6615d701e3b369311e15a4761866d4672c132c0570acee3"
            ],
            "version": "==4.4.0a39"
        },
        "multipledispatch": {
            "hashes": [
                "sha256:bda6abb8188d9abb429bd17ed15bc7433f77f1b05a78cfff761711ed81daa7a2",
                "sha256:e3be277f524f1fdcd2d6a23056e7f3101744f340327e88595afdc5af6d91de5b"
            ],
            "version": "==0.4.9"
        },
        "networkx": {
            "hashes": [
                "sha256:64272ca418972b70a196cb15d9c85a5a6041f09a2f32e0d30c0255f25d458bb1"
            ],
            "version": "==2.1"
        },
        "numexpr": {
            "hashes": [
                "sha256:0cd95fef6cb8c0e716c6e2081ce4da0350d361195c0eac6c5b0f1f2d6e15d1e2",
                "sha256:1c24ffb5837f5e4d8cbd30bcaa55ba10f39a9174fddeeff80b92567c1c44d037",
                "sha256:21512b764bbfb80c6579f63cde8470e2986cf45741d7cbd84ddf0c43a6662289",
                "sha256:2439b399f813b806129a5ee330aa4a354f4f93827f90ee34c75544dc637e750e",
                "sha256:3085f83f24707ea86d5ed141b44fd3646e1ebc91b994dd97df18f904a774c3fe",
                "sha256:35e99a2c07dea4cbe221ac230351d6dad6a401f4825056f136ea0cfda109faf1",
                "sha256:3ad5369a90ab3bb6110a5af55857bb26bd62c99e0a7d2dd7a738f55a79de6c98",
                "sha256:422354710d7c7f81f0d8cbac8f2d41c6e3fd4f74a6e5b3cbbb7c639b4cbfce53",
                "sha256:4431dc92a9c674678ce151735d96454ab2506651696d3eaf9ce26560822e60e8",
                "sha256:5c5c78eb8f034770cbb36823ea82a24e073eb2a3b644c82bf5396686a888d155",
                "sha256:5cfa58eb834d541a9cce65f20f61df77294b9ef7339dd86f0765662d912765be",
                "sha256:6e269478879181e9ad3e7769c6e122d9f5c7e835994713a1df4979fce0bf8260",
                "sha256:7a6a92c25b2a16417134c17912c29339b5bcee0ac47b06454827489a6b744b8b",
                "sha256:80e1bf9b0f979f0f2598811f35f2e33f0c9ea84da611c604c2b66a14622138ff",
                "sha256:879f1fc624b00fd62642821d599973abc0d5eeaae428fc3719734216ad909030",
                "sha256:88bae26db9c8ba4feee40605dd44ab0474413e5a4562cc95dfa068a7b25c61df",
                "sha256:89d8192f2b838eec1f7e74fcd401610c98ecbb598d67f3f0d5ddda7c364d9fbf",
                "sha256:a48c48e7f9c97eb4620472338612ef3139a04f97966b44bfde85fec78bfa7791",
                "sha256:b2cd9c914caf55cb28bd11912ef7f3842506e37cf4ea1d995b7d00638d6de020",
                "sha256:bb5ee81885b678a866c59204bab97e84ca8f9487c04289492e6ce428c7b573e5",
                "sha256:c8c9b450a8004961a062e64a3beb8dec1e96246f67a1215465b3a38ae561e628",
                "sha256:f0bef9a3a5407fb8d6344cf91b658bef7c13ec8a8eb13f423822d9d2ca5af6ce",
                "sha256:f63c422f52ed8b322ee02b4a3b86e46f41ce5893c04c96e3a24d7c681f80f98c"
            ],
            "version": "==2.6.4"
        },
        "numpy": {
            "hashes": [
                "sha256:1479b46b6040b5c689831496354c8859c456b152d37315673a0c18720b41223b",
                "sha256:194074058c22a4066e1b6a4ea432486ee468d24ab16f13630c1030409e6b8666",
                "sha256:24bbec9a199f938eab75de8390f410969bc33c218e5430fa1ae9401b00865255",
                "sha256:289ff717138cd9aa133adcbd3c3e284458b9c8230db4d42b39083a3407370317",
                "sha256:3de643935b212307b420248018323a44ec51987a336d1d747c1322afc3c099fb",
                "sha256:428cd3c0b197cf857671353d8c85833193921af9fafcc169a1f29c7185833d50",
                "sha256:4e13f1a848fde960dea33702770265837c72b796a6a3eaac7528cfe75ddefadd",
                "sha256:5c54fb98ecf42da59ed93736d1c071842482b18657eb16ba6e466bd873e1b923",
                "sha256:6112f152b76a28c450bbf665da11757078a724a90330112f5b7ea2d6b6cefd67",
                "sha256:75471acf298d455b035226cc609a92aee42c4bb6aa71def85f77fa2c2b646b61",
                "sha256:781d3197da49c421a07f250750de70a52c42af08ca02a2f7bdb571c0625ae7eb",
                "sha256:7880f412543e96548374a4bb1d75e4cdb8cad80f3a101ed0f8d0e0428f719c1c",
                "sha256:7c5276763646480143d5f3a6c2acb2885460c765051a1baf4d5070f63d05010f",
                "sha256:91101216d72749df63968d86611b549438fb18af2c63849c01f9a897516133c7",
                "sha256:93b26d6c06a22e64d56aaca32aaaffd27a4143db0ac2f21a048f0b571f2bfc55",
                "sha256:97507349abb7d1f6b76b877258defe8720833881dc7e7fd052bac90c88587387",
                "sha256:98b1ac79c160e36093d7914244e40ee1e7164223e795aa2c71dcce367554e646",
                "sha256:9ddf384ac3aacb72e122a8207775cc29727cbd9c531ee1a4b95754f24f42f7f3",
                "sha256:a476e437d73e5754aa66e1e75840d0163119c3911b7361f4cd06985212a3c3fb",
                "sha256:b2547f57d05ba59df4289493254f29f4c9082d255f1f97b7e286f40f453e33a1",
                "sha256:c5eccb4bf96dbb2436c61bb3c2658139e779679b6ae0d04c5e268e6608b58053",
                "sha256:eef6af1c752eef538a96018ef9bdf8e37bbf28aab50a1436501a4aa47a6467df",
                "sha256:ff8a4b2c3ac831964f529a2da506c28d002562b230261ae5c16885f5f53d2e75"
            ],
            "index": "pypi",
            "version": "==1.14.0"
        },
        "pandas": {
            "hashes": [
                "sha256:08a98b2ffd9214aea0999db7417102d1b2de45b64c4f50a5ed1a50c6c5c3b91b",
                "sha256:092514870e4bc7843cbba32327805b1305d26d3cfa700afba88bc33c6093b836",
                "sha256:1667478d6093a15a0564c9eeb03b5ac91de94a147a6b5ad2272674f029e60cf7",
                "sha256:169873bd846bcfbdb387ae4fc0c324c629edcf92d495e8c498c7fa6b72fc517b",
                "sha256:51fd63166e59ac43d350e7d14857ea4217844a61b20d4c9d089177fcf8614b75",
                "sha256:60b235fbd26177aff3ff16408e4a8e52e922e5534bdd9df9c501cf919fecd260",
                "sha256:6f0f4f598c2b16746803c8bafef7c721c57e4844da752d36240c0acf97658014",
                "sha256:7189ea59e672766da26c81581bd12b91c371c386381b345f28ff19bca69ae5c5",
                "sha256:873532a9a9afe614e7c42bfa0e72a0d97cce1c6f1e5e93f0340f139cf647aad2",
                "sha256:a1aa1fb8b487bda388681dbd1438fa49655bf3f3a2f3e53101d2f65053d1f519",
                "sha256:a85d07962701184def927d82f216624737ff9f752f00384d3a8397cf5b52e2f8",
                "sha256:aa256d6c93885bebb93b56bc230115c8c279b65dc94e0d67086f159ab91b1f12",
                "sha256:ace3dc64604cb291e7906f83c2f99c495afa13dfbdd51cf82d242004dbe84401",
                "sha256:b7bf54959ef3ee82f55b169e3c1d3ba1818f14e876946056e8b8275e99ea69b0",
                "sha256:e740ddc6cafc2d9ae5bb8ff122e0509b5b2249f19b5dd123b375c09380f12064",
                "sha256:ea20a1d1aea4344173e31b45ae26c8261288a201e7ab438f9f4f69e41341b58d",
                "sha256:f18c85f69025161b8528877b3501b2e5c3b8aa8d87a4a2357f4c08992b206d3a",
                "sha256:ffd33b6013e969d6af2b7dd9393770856153f0507afcab0d66e82730509de43e"
            ],
            "version": "==0.19.2"
        },
        "pandas-datareader": {
            "hashes": [
                "sha256:14f4c64b34100d60753fcf04b4681322da4625d48e90efcd862a93aeacbc3118",
                "sha256:47681336a3f6e6953b024bd73f8bb005f36e8df831ccce336e9fc601c587e3db",
                "sha256:f05095f6a466053466ca2ab7c382af5cd0c41f9b042d80362f5d68300ff34466"
            ],
            "version": "==0.6.0"
        },
        "parsimonious": {
            "hashes": [
                "sha256:ae0869d72a6e57703f24313a5f5748e73ebff836e6fe8b3ddf34ea0dc00d086b"
            ],
            "version": "==0.8.0"
        },
        "patsy": {
            "hashes": [
                "sha256:14269536ecedaae0a5a2f300faac7d0afa1cc47aa98c561f54ba7300d0ec4011",
                "sha256:e05f38d5c38c8d216f0cc2b765b1069b433c92d628b954fb2fee68d13e42883b"
            ],
            "version": "==0.5.0"
        },
        "protobuf": {
            "hashes": [
                "sha256:10394a4d03af7060fa8a6e1cbf38cea44be1467053b0aea5bbfcb4b13c4b88c4",
                "sha256:1489b376b0f364bcc6f89519718c057eb191d7ad6f1b395ffd93d1aa45587811",
                "sha256:1931d8efce896981fe410c802fd66df14f9f429c32a72dd9cfeeac9815ec6444",
                "sha256:196d3a80f93c537f27d2a19a4fafb826fb4c331b0b99110f985119391d170f96",
                "sha256:46e34fdcc2b1f2620172d3a4885128705a4e658b9b62355ae5e98f9ea19f42c2",
                "sha256:59cd75ded98094d3cf2d79e84cdb38a46e33e7441b2826f3838dcc7c07f82995",
                "sha256:5ee0522eed6680bb5bac5b6d738f7b0923b3cafce8c4b1a039a6107f0841d7ed",
                "sha256:65917cfd5da9dfc993d5684643063318a2e875f798047911a9dd71ca066641c9",
                "sha256:685bc4ec61a50f7360c9fd18e277b65db90105adbf9c79938bd315435e526b90",
                "sha256:92e8418976e52201364a3174e40dc31f5fd8c147186d72380cbda54e0464ee19",
                "sha256:9335f79d1940dfb9bcaf8ec881fb8ab47d7a2c721fb8b02949aab8bbf8b68625",
                "sha256:a7ee3bb6de78185e5411487bef8bc1c59ebd97e47713cba3c460ef44e99b3db9",
                "sha256:ceec283da2323e2431c49de58f80e1718986b79be59c266bb0509cbf90ca5b9e",
                "sha256:e7a5ccf56444211d79e3204b05087c1460c212a2c7d62f948b996660d0165d68",
                "sha256:fcfc907746ec22716f05ea96b7f41597dfe1a1c088f861efb8a0d4f4196a6f10"
            ],
            "version": "==3.6.1"
        },
        "psycopg2": {
            "hashes": [
                "sha256:0b9e48a1c1505699a64ac58815ca99104aacace8321e455072cee4f7fe7b2698",
                "sha256:0f4c784e1b5a320efb434c66a50b8dd7e30a7dc047e8f45c0a8d2694bfe72781",
                "sha256:0fdbaa32c9eb09ef09d425dc154628fca6fa69d2f7c1a33f889abb7e0efb3909",
                "sha256:11fbf688d5c953c0a5ba625cc42dea9aeb2321942c7c5ed9341a68f865dc8cb1",
                "sha256:19eaac4eb25ab078bd0f28304a0cb08702d120caadfe76bb1e6846ed1f68635e",
                "sha256:3232ec1a3bf4dba97fbf9b03ce12e4b6c1d01ea3c85773903a67ced725728232",
                "sha256:36f8f9c216fcca048006f6dd60e4d3e6f406afde26cfb99e063f137070139eaf",
                "sha256:59c1a0e4f9abe970062ed35d0720935197800a7ef7a62b3a9e3a70588d9ca40b",
                "sha256:6506c5ff88750948c28d41852c09c5d2a49f51f28c6d90cbf1b6808e18c64e88",
                "sha256:6bc3e68ee16f571681b8c0b6d5c0a77bef3c589012352b3f0cf5520e674e9d01",
                "sha256:6dbbd7aabbc861eec6b910522534894d9dbb507d5819bc982032c3ea2e974f51",
                "sha256:6e737915de826650d1a5f7ff4ac6cf888a26f021a647390ca7bafdba0e85462b",
                "sha256:6ed9b2cfe85abc720e8943c1808eeffd41daa73e18b7c1e1a228b0b91f768ccc",
                "sha256:711ec617ba453fdfc66616db2520db3a6d9a891e3bf62ef9aba4c95bb4e61230",
                "sha256:844dacdf7530c5c612718cf12bc001f59b2d9329d35b495f1ff25045161aa6af",
                "sha256:86b52e146da13c896e50c5a3341a9448151f1092b1a4153e425d1e8b62fec508",
                "sha256:985c06c2a0f227131733ae58d6a541a5bc8b665e7305494782bebdb74202b793",
                "sha256:a86dfe45f4f9c55b1a2312ff20a59b30da8d39c0e8821d00018372a2a177098f",
                "sha256:aa3cd07f7f7e3183b63d48300666f920828a9dbd7d7ec53d450df2c4953687a9",
                "sha256:b1964ed645ef8317806d615d9ff006c0dadc09dfc54b99ae67f9ba7a1ec9d5d2",
                "sha256:b2abbff9e4141484bb89b96eb8eae186d77bc6d5ffbec6b01783ee5c3c467351",
                "sha256:cc33c3a90492e21713260095f02b12bee02b8d1f2c03a221d763ce04fa90e2e9",
                "sha256:d7de3bf0986d777807611c36e809b77a13bf1888f5c8db0ebf24b47a52d10726",
                "sha256:db5e3c52576cc5b93a959a03ccc3b02cb8f0af1fbbdc80645f7a215f0b864f3a",
                "sha256:e168aa795ffbb11379c942cf95bf813c7db9aa55538eb61de8c6815e092416f5",
                "sha256:e9ca911f8e2d3117e5241d5fa9aaa991cb22fb0792627eeada47425d706b5ec8",
                "sha256:eccf962d41ca46e6326b97c8fe0a6687b58dfc1a5f6540ed071ff1474cea749e",
                "sha256:efa19deae6b9e504a74347fe5e25c2cb9343766c489c2ae921b05f37338b18d1",
                "sha256:f4b0460a21f784abe17b496f66e74157a6c36116fa86da8bf6aa028b9e8ad5fe",
                "sha256:f93d508ca64d924d478fb11e272e09524698f0c581d9032e68958cfbdd41faef"
            ],
            "index": "pypi",
            "version": "==2.7.5"
        },
<<<<<<< HEAD
        "ptyprocess": {
            "hashes": [
                "sha256:923f299cc5ad920c68f2bc0bc98b75b9f838b93b599941a6b63ddbc2476394c0",
                "sha256:d7cc528d76e76342423ca640335bd3633420dc1366f258cb31d05e865ef5ca1f"
            ],
            "markers": "os_name != 'nt'",
            "version": "==0.6.0"
        },
=======
>>>>>>> be206383
        "pyasn1": {
            "hashes": [
                "sha256:0ad0fe0593dde1e599cac0bf65bb1a4ec663032f0bc68ee44850db4251e8c501",
                "sha256:13794d835643ee970b2c059dbfe4eb5d751e16c693c8baee61c526abd209e5c7",
                "sha256:49a8ed515f26913049113820b462f698e6ed26df62c389dafb6fa3685ddca8de",
                "sha256:74ac8521a0480f228549be20bea555ae35678f0e754c2fbc6f1576b0959bec43",
                "sha256:89399ca8ecd4524f974e926d4ef9e7a787903e01f0a9cdff3131ad1361792fe5",
                "sha256:8f291e0338d519a1a0d07f0b9d03c9265f6be26eb32fdd21af6d3259d14ea49c",
                "sha256:b9d3abc5031e61927c82d4d96c1cec1e55676c1a991623cfed28faea73cdd7ca",
                "sha256:d3bbd726c1a760d4ca596a4d450c380b81737612fe0182f5bb3caebc17461fd9",
                "sha256:dea873d6c907c1cf1341fd88742a61efce33227d7743cb37564ab7d7e77dd9fd",
                "sha256:ded5eea5cb88bc1ce9aa074b5a3092f95ce4741887e317e9b49c7ece75d7ea0e",
                "sha256:e8b69ea2200d42201cbedd486eedb8980f320d4534f83ce2fb468e96aa5545d0",
                "sha256:edad117649643230493aeb4955456ce19ab4b12e94489dde6f7094cdb5a3c87e",
                "sha256:f58f2a3d12fd754aa123e9fa74fb7345333000a035f3921dbdaa08597aa53137"
            ],
            "version": "==0.4.4"
        },
        "pyasn1-modules": {
            "hashes": [
                "sha256:077250b34432520430bc1c80dcbda4e354090785567c33ded35faa6df8d24753",
                "sha256:0da2f947e8ad2697e86fe5fd0e55a4093a2fd79d839c9e19c34e28097db7002c",
                "sha256:35ff894a0b5df8e28b700126b2869c7dcfb2b2db5bc82e5d5e82547069241553",
                "sha256:44688b94841349648b1e1a5a7a3d96e6596d5d4f21d0b59a82307e153c4dc74b",
                "sha256:833716dde880a7f2f2ccdeea9a096842626981ff2a477d8b318c0906367ac11b",
                "sha256:a0cf3e1842e7c60fde97cb22d275eb6f9524f5c5250489e292529de841417547",
                "sha256:a38a8811ea784c0136abfdba73963876328f66172db21a05a82f9515909bfb4e",
                "sha256:a728bb9502d1fdc104c66f24a176b6a70a32e89d1d8a5b55c959233ed51c67be",
                "sha256:c30a098435ea0989c37005a971843e9d3966c7f6d056ddbf052e5061c06e3291",
                "sha256:c355a45b32c5bc1d9893eceb704b0cfcd1126f91b5a7b9ee64c1c05383283381",
                "sha256:e64679de1940f41ead5170fce364d54e7b9e2e862f064727b6bcb5cee753b7a2",
                "sha256:ed71d20225c356881c29f0b1d7a0d6521563a389d9478e8f95d798cc5ba07b88",
                "sha256:f183f0940b9f5ed2ad9d04c80cab2451440fa9af4fc959d85113fadd2e777962"
            ],
            "version": "==0.2.2"
        },
        "pycares": {
            "hashes": [
                "sha256:0e81c971236bb0767354f1456e67ab6ae305f248565ce77cd413a311f9572bf5",
                "sha256:11c0ff3ccdb5a838cbd59a4e59df35d31355a80a61393bca786ca3b44569ba10",
                "sha256:170d62bd300999227e64da4fa85459728cc96e62e44780bbc86a915fdae01f78",
                "sha256:36f4c03df57c41a87eb3d642201684eb5a8bc194f4bafaa9f60ee6dc0aef8e40",
                "sha256:371ce688776da984c4105c8ca760cc60944b9b49ccf8335c71dc7669335e6173",
                "sha256:3a2234516f7db495083d8bba0ccdaabae587e62cfcd1b8154d5d0b09d3a48dfc",
                "sha256:3f288586592c697109b2b06e3988b7e17d9765887b5fc367010ee8500cbddc86",
                "sha256:40134cee03c8bbfbc644d4c0bc81796e12dd012a5257fb146c5a5417812ee5f7",
                "sha256:722f5d2c5f78d47b13b0112f6daff43ce4e08e8152319524d14f1f917cc5125e",
                "sha256:7b18fab0ed534a898552df91bc804bd62bb3a2646c11e054baca14d23663e1d6",
                "sha256:8a39d03bd99ea191f86b990ef67ecce878d6bf6518c5cde9173fb34fb36beb5e",
                "sha256:8ea263de8bf1a30b0d87150b4aa0e3203cf93bc1723ea3e7408a7d25e1299217",
                "sha256:943e2dc67ff45ab4c81d628c959837d01561d7e185080ab7a276b8ca67573fb5",
                "sha256:9d56a54c93e64b30c0d31f394d9890f175edec029cd846221728f99263cdee82",
                "sha256:b95b339c11d824f0bb789d31b91c8534916fcbdce248cccce216fa2630bb8a90",
                "sha256:bbfd9aba1e172cd2ab7b7142d49b28cf44d6451c4a66a870aff1dc3cb84849c7",
                "sha256:d8637bcc2f901aa61ec1d754abc862f9f145cb0346a0249360df4c159377018e",
                "sha256:e2446577eeea79d2179c9469d9d4ce3ab8a07d7985465c3cb91e7d74abc329b6",
                "sha256:e72fa163f37ae3b09f143cc6690a36f012d13e905d142e1beed4ec0e593ff657",
                "sha256:f32b7c63094749fbc0c1106c9a785666ec8afd49ecfe7002a30bb7c42e62b47c",
                "sha256:f50be4dd53f009cfb4b98c3c6b240e18ff9b17e3f1c320bd594bb83eddabfcb2"
            ],
            "version": "==2.3.0"
        },
        "pycryptodome": {
            "hashes": [
                "sha256:0f027d5da3f3c4c0167f3ccf4a1f56674248120656099df35098dfaf3edff0fb",
                "sha256:1e970715407a862b6b4c61f1a8c60734c0fa39f45d36dda46dbd0baf2d8caec2",
                "sha256:2652a86850d7873249c64365a61e1052934f1504f11b57dbe76c1a4dc9b5d593",
                "sha256:26953969934e09d49b2e370229ef262dd480b46130660086b22fea29df335dea",
                "sha256:31d2f9fa32fd651694dbae298682c1afa2337fa6454b32b241164c2ffe96e1c1",
                "sha256:53cd63d379224ea52d8ba2012fe8acf9eb682aa819c3a9a02397fe3e6b4315a4",
                "sha256:637bfc8bfb68d477619c54b56d912117abca05306a222ccf03dfc09ab6b4e5a4",
                "sha256:6b8a3753e31b058d48bdd26c50c049a04f35f0f05c0d866c63fc90fc9b8dc5d7",
                "sha256:7bd1c4671b3a2c8d647731e9c34115efa928ff12d0ef1bef68f0f7af984bc239",
                "sha256:7cb057b700d688bb37082b0086d061462dde18c1fbbe355615db87f3bf97ffa4",
                "sha256:7d7e07e885cee42b222ab190ea292f144aaf6e915ea3d1bf9e2f812fc2ad9f18",
                "sha256:80c55dd2246a17b4af18bd615711b90c8df4b780451692f627a38a636d0792ae",
                "sha256:864249afa1d801c7a2abb3fbed0e9e8ce4844a8f68daff8028a40634f69f0135",
                "sha256:927ce443c5183ee7738ce113ecf656842fafbad1d6f4ab726dc12abc8adabfad",
                "sha256:9dd8fb9d76fde52c01dcc6d24dc384ddb60ff6fb96216a58017dacc5580600e3",
                "sha256:abd859f70a9cad653644b0415adfe6223f708093296747970ec56a8f5537bfb3",
                "sha256:b3cb4af317d9b84f6df50f0cfa6840ba69556af637a83fd971537823e13d601a",
                "sha256:b4c5d98eb9608bf29b66504dba96494a9fac75b3c0c57dfb557f6e812989a3fe",
                "sha256:bc130342d9b6267efaa97ea305b9a46f59c097e95263a6d65abc7890331535e7",
                "sha256:c26f706a8b8e1e44076126bfe0319b7eb9038350d5b6ff55c86b2edb434b3e52",
                "sha256:c58539996e2acdb6c5554851cd1b333af889a6aadeb9865127e4bbc17d01ff53",
                "sha256:c899042914a780abfc01250d22f5674f60195b8149f161a6481b6f6b7aa81dee",
                "sha256:d0468c5c9944859c862d81621985d407097c08c0e18bb537883b9268c6e34bd1",
                "sha256:dfa339c6ef6a1f36642db0dd0d442207aa2a071caa122d744222f2a2832c530f",
                "sha256:e23b2e13580a4e2d35f7acba674b2b1d1fca9b20a5c0d8ffb98b8fe58c2e7107",
                "sha256:e4406a5141d6d5d19ee515ff6c69baf9a7a10006a8490e7447cbc8dcf61f9903",
                "sha256:ef50df5404b50109a13e46f4421ffe64a650104e2216e282a49662712b024dae",
                "sha256:f459395378709b7aa32bb6e59d55d72d48631840ed6c1c919f63036bd548f375",
                "sha256:fa99a0bcadef482300f5308bb9c0041d4f084b085dff0c908350de382df9f87d",
                "sha256:fbd0def77da8edd5293e5e3b534763861e1c3f4f645ef3602f718fd709536a77"
            ],
            "version": "==3.6.6"
        },
        "pyparsing": {
            "hashes": [
                "sha256:0832bcf47acd283788593e7a0f542407bd9550a55a8a8435214a1960e04bcb04",
                "sha256:281683241b25fe9b80ec9d66017485f6deff1af5cde372469134b56ca8447a07",
                "sha256:8f1e18d3fd36c6795bb7e02a39fd05c611ffc2596c1e0d995d34d67630426c18",
                "sha256:9e8143a3e15c13713506886badd96ca4b579a87fbdf49e550dbfc057d6cb218e",
                "sha256:b8b3117ed9bdf45e14dcc89345ce638ec7e0e29b2b579fa1ecf32ce45ebac8a5",
                "sha256:e4d45427c6e20a59bf4f88c639dcc03ce30d193112047f94012102f235853a58",
                "sha256:fee43f17a9c4087e7ed1605bd6df994c6173c1e977d7ade7b651292fab2bd010"
            ],
            "version": "==2.2.0"
        },
        "python-dateutil": {
            "hashes": [
                "sha256:1adb80e7a782c12e52ef9a8182bebeb73f1d7e24e374397af06fb4956c8dc5c0",
                "sha256:e27001de32f627c22380a688bcc43ce83504a7bc5da472209b4c70f02829f0b8"
            ],
            "version": "==2.7.3"
        },
        "python-editor": {
            "hashes": [
                "sha256:a3c066acee22a1c94f63938341d4fb374e3fdd69366ed6603d7b24bed1efc565"
            ],
            "version": "==1.0.3"
        },
        "pytrends": {
            "hashes": [
                "sha256:574e2256c927d5a5211388894c2ba4fefb7092caf9694f413b335b752a3d2bfa"
            ],
            "index": "pypi",
            "version": "==4.4.0"
        },
        "pytz": {
            "hashes": [
                "sha256:4ffe0390abd525733373b9b3f6acc13ad25c2d64d268fb5a992eaddf5b133b46",
                "sha256:66693fc628ba794c03a588b4ff8f49eedc7bf739b77e795459088edd202c5700",
                "sha256:6aa73396e7bb8031569e849e40e02aca1d79e602864ae60189cf1420baba8f34",
                "sha256:7b705b7cdadfa89b8e1dae38efe9a6deb41b5cefac35aa8bbfc2318cb09ebd63",
                "sha256:7fec5bb978be08b046dba347cf46e0a8b7a418fc8a25cc7199637a8ac4cc6ff4",
                "sha256:82b425cbc05517f6ad70c33825c620104fc5582cf948fb2e776a8449c72c5dcd",
                "sha256:8781cdd3ca70f5a536884e051797ca213b9ff479a5c1cc57240adf37cc1eff1b",
                "sha256:9c51c2aa05bc6a22b62f6114c03ba2c9882413b8d7dcd5e2531fce87333b41ba",
                "sha256:b3b7f7f26fd31bf513324572d7dd8f63a406fbbebca296ccc86c40be7979ad79",
                "sha256:bb2bde3edc3fa9ee5c033fbb5e57146d223878f4ff1950303214eccfb1977a46",
                "sha256:be2ff04e94a2b5454ddcfbebb81ee8e46162734d4c2fcc90c422d16ab51f810b",
                "sha256:c823de61ff40d1996fe087cec343e0503881ca641b897e0f9b86c7683a0bfee1",
                "sha256:ee7c751544e35a7b7fb5e3fb25a49dade37d51e70a93e5107f10575d7102c311"
            ],
            "version": "==2016.4"
        },
        "quandl": {
            "hashes": [
                "sha256:1c76204d4d6e33840f90f1747a14024162e34b747527938b4868655ae980d75b",
                "sha256:5f1e211272d755fe5d13d40473649ae87ac3e010c71566d605a15e3c3f6ef507"
            ],
            "index": "pypi",
            "version": "==3.4.2"
        },
        "raven": {
            "hashes": [
                "sha256:3fd787d19ebb49919268f06f19310e8112d619ef364f7989246fc8753d469888",
                "sha256:95f44f3ea2c1b176d5450df4becdb96c15bf2632888f9ab193e9dd22300ce46a"
            ],
            "index": "pypi",
            "version": "==6.9.0"
        },
        "redis": {
            "hashes": [
                "sha256:8a1900a9f2a0a44ecf6e8b5eb3e967a9909dfed219ad66df094f27f7d6f330fb",
                "sha256:a22ca993cea2962dbb588f9f30d0015ac4afcc45bee27d3978c0dbe9e97c6c0f"
            ],
            "version": "==2.10.6"
        },
        "redo": {
            "hashes": [
                "sha256:69ea97e4d934806475fe86f93e4f74da2994acab20c2e3cfe0d3ca6380e3f907"
            ],
            "version": "==1.6"
        },
        "requests": {
            "hashes": [
                "sha256:6a1b267aa90cac58ac3a765d067950e7dbbf75b1da07e895d1f594193a40a38b",
                "sha256:9c443e7324ba5b85070c4a818ade28bfabedf16ea10206da1132edaa6dda237e"
            ],
            "version": "==2.18.4"
        },
        "requests-file": {
            "hashes": [
                "sha256:75c175eed739270aec3c5279ffd74e6527dada275c5c0d76b5817e9c86bb7dea",
                "sha256:8f04aa6201bacda0567e7ac7f677f1499b0fc76b22140c54bc06edf1ba92e2fa"
            ],
            "version": "==1.4.3"
        },
        "requests-ftp": {
            "hashes": [
                "sha256:7504ceb5cba8a5c0135ed738596820a78c5f2be92d79b29f96ba99b183d8057a"
            ],
            "version": "==0.3.1"
        },
        "requests-toolbelt": {
            "hashes": [
                "sha256:42c9c170abc2cacb78b8ab23ac957945c7716249206f90874651971a4acff237",
                "sha256:f6a531936c6fa4c6cfce1b9c10d5c4f498d16528d2a54a22ca00011205a187b5"
            ],
            "version": "==0.8.0"
        },
        "rlp": {
            "hashes": [
                "sha256:040fb5172fa23d27953a886c40cac989fc031d0629db934b5a9edcd2fb28df1e",
                "sha256:43d8e660fd1d4d8ba31a15edc36116a32d49d68fbb332aad9cd8253bdca06d46"
            ],
            "version": "==1.0.2"
        },
        "rq": {
            "hashes": [
                "sha256:5dd83625ca64b0dbf668ee65a8d38f3f5132aa9b64de4d813ff76f97db194b60",
                "sha256:7ac5989a27bdff713dd40517498c1b3bf720f8ebc47305055496f653a29da899"
            ],
            "index": "pypi",
            "version": "==0.12.0"
        },
        "rq-dashboard": {
            "hashes": [
                "sha256:c7923e07b831d83d9b7a4136a314f4d44305318ab250c584ab12844f1a99c7cc"
            ],
            "index": "pypi",
            "version": "==0.3.12"
        },
        "rsa": {
            "hashes": [
                "sha256:25df4e10c263fb88b5ace923dd84bf9aa7f5019687b5e55382ffcdb8bede9db5",
                "sha256:43f682fea81c452c98d09fc316aae12de6d30c4b5c84226642cf8f8fd1c93abd"
            ],
            "version": "==3.4.2"
        },
        "s3transfer": {
            "hashes": [
                "sha256:90dc18e028989c609146e241ea153250be451e05ecc0c2832565231dacdf59c1",
                "sha256:c7a9ec356982d5e9ab2d4b46391a7d6a950e2b04c472419f5fdec70cc0ada72f"
            ],
            "version": "==0.1.13"
        },
        "scipy": {
            "hashes": [
                "sha256:01c7040a83eb4e020ab729488637dcadef54cb728b035b76668ab92a72515d60",
                "sha256:046705c604c6f1d63cad3e89677c0618b7abb40ed09a4c241c671a2d8e5128a9",
                "sha256:08041e5336fcd57defcc78650b44b3df652eff3e3a801638d894e50494fb630d",
                "sha256:1f58fbd59e8d9652759df0d137832ff2a325ed708c173cba20c86589d811c210",
                "sha256:23a7238279ae94e088396b8b05a9795ef598dc79c5cd1adb91ad1ff87c7514fd",
                "sha256:3b66d5e40152175bca75cbbfd1eb5c108c50de9ae5625923f1c4f8f51cbe2dea",
                "sha256:424500b2fe573d30de6dea927076c01acaadb3efb3d1f40340e8cc37151ccf27",
                "sha256:5774adb6047983489bc81edaa72cd132e665e5680f0b2cf8ea28cd3b99e65d39",
                "sha256:5964dba6a3c0be226d44d2520de8fb4ba1501768bad57eec687d36d3f53b6254",
                "sha256:70e6fc3f2f52c9152f05e27eb9bd8543cb862cacb71f8521a571e4ffb837f450",
                "sha256:87ea1f11a0e9ec08c264dc64551d501fa307289460705f6fccd84cbfc7926d10",
                "sha256:889602ead28054a15e8c26e1a6b8420d5a4fa777cfeb3ec98cfa52b9f317d153",
                "sha256:912499ddb521b7ac6287ac4ccf5f296a83d38996c2d04f43c9e62a91f7b420aa",
                "sha256:97123a25216616723083942eb595f47fee18da6b637a88b803de5f078009003c",
                "sha256:9bd193686fd837472bdb6425486cb234ed0a4db76b930c141cc8d095ab213c8d",
                "sha256:a79b99b8b5af9a63312bd053bbb7bdb7710e6bbb9cc81617f9f6b9b1e49c72f8",
                "sha256:a9e479648aab5f36330da94f351ebbfe79acb4e6f5e6ac6aeddc9291eb096839",
                "sha256:bf36f3485e7b7291c36330a93bbfd4f5e8db23bbe4ea46c37b2839fef463f4e2",
                "sha256:cd23894e1cc6eaa00e6807b6b12e4ca66d5ff092986c9c3eb01e97f24e2d6462",
                "sha256:d84df0bc86bbdd49f0a6b6bad5cd62ccb02a3bfe546bf79263de44ae081bcd7b",
                "sha256:e3a5673c105eab802fdecb77f102d877352e201df9328698a265b7f57546b34b",
                "sha256:fa17be6c66985931d3a391f61a6ba97c902585cf26020aa3eb24604115732d22",
                "sha256:ff8b6637d8d2c074ed67f3d57513e62f94747c6f1210f43e60ad3d8e93a424e4"
            ],
            "version": "==1.0.0"
        },
        "six": {
            "hashes": [
                "sha256:70e8a77beed4562e7f14fe23a786b54f6296e34344c23bc42f07b15018ff98e9",
                "sha256:832dc0e10feb1aa2c68dcc57dbb658f1c7e65b9b61af69048abc87a2db00a0eb"
            ],
            "version": "==1.11.0"
        },
        "sortedcontainers": {
            "hashes": [
                "sha256:844daced0f20d75c02ce53f373d048ea2e401ad8a7b3a4c43b2aa544b569efb3",
                "sha256:fb9e22cd6ee4b459f0d7b9b4189b19631031c72ac05715563139162014c13672"
            ],
            "version": "==1.5.9"
        },
        "sqlalchemy": {
            "hashes": [
                "sha256:64b4720f0a8e033db0154d3824f5bf677cf2797e11d44743cf0aebd2a0499d9d"
            ],
            "version": "==1.2.2"
        },
        "statsmodels": {
            "hashes": [
                "sha256:01b6aee5ca88a6e5fb56184c5ea19c96ea3ad805bd564beba093fffb19f9766f",
                "sha256:0a2db2f5b7d3983f349b4b8f50a734d2d80ee194587f8c7a2d4fbec89fc94218",
                "sha256:26431ab706fbae896db7870a0892743bfbb9f5c83231644692166a31d2d86048",
                "sha256:2fee3cc853fede203b2a632ef89f89f13f860b98939f024f31e3183ee50baf10",
                "sha256:51cb8689d0290d91f60ff3a1db34bd64a63f8d68d8b386012ee38e597ecc0a31",
                "sha256:5f94bf04a4ffe5e60f0648635506de0bd9d2041d8c30f72ddb272e214c2b8b24",
                "sha256:6834eb063c5ff4803bbe61388a95c7c984cbcb8d11d1db0b85f50c772d4af9fb",
                "sha256:8d39f25cd7d8d4360f1e1726029a4917285f1dafb476c47bb36c3c1ee8c8f392",
                "sha256:b9426bcc7f47b7d77ff5df66ca69d1ec7d9b7aaaf89662a5e6abceb6336adecd",
                "sha256:e363b368bdcbd528270408dec3ac0558240774c2c0a71feb9cf2f774d4967fee"
            ],
            "version": "==0.8.0"
        },
<<<<<<< HEAD
        "ta": {
            "hashes": [
                "sha256:09280cc749c8f6ff2663202accaf2fb0ea70f4ec74fc25137c27ca14472c1819"
            ],
            "index": "pypi",
            "version": "==0.1.12"
        },
=======
>>>>>>> be206383
        "ta-lib": {
            "hashes": [
                "sha256:16ab1e33c547fe72c10c28b02f6ae342fbcc7eef6a49ba961c639a6020aba56a"
            ],
            "index": "pypi",
            "version": "==0.4.17"
        },
        "tables": {
            "hashes": [
                "sha256:01a9324e15b4ca65fe5a70d9ba9fadca27f0063f94afb37466c463c3cf10d1d9",
                "sha256:0f0973e17130fc72b3db2ed1e1c9d9be3bf516eed5e0df787bde0379d11d58a9",
                "sha256:14a11a87659e19dbed2aaca2fc3fe5003ec67cf009cd2d450edf9d7568510777",
                "sha256:1af371d02344f6704bc4d2e3229be5e41ae60f24226a212d261035b48272c936",
                "sha256:1d8f123df4bd9528b854a27803fa8a97d16e6d61fd4519c86e2559815defa4dc",
                "sha256:30e48c32a0871527811feb3fc3bc185fcde13e230ca75812d07a6d7dcaa14838",
                "sha256:44e6aafdf2cce17724d5d02692ca5bb34b8cfd2c77224d464fc45c71e5e33d60",
                "sha256:4ca056bedb1d14c68e715e683d3b5f905efbd59b638611b68a24cacfab69fca8",
                "sha256:59e8a9191788cdda321bd508dbe787b7484cf669d2d78af892f579929e467397",
                "sha256:5b4dda142f51d44e67c9183233d1d5381e32b18f87ebe50f60fa3a82b72417dd",
                "sha256:5e050dd1ac4781da43ceac55a88210489b502dae1ccad08df6ad1de778d51b8e",
                "sha256:64f2a06a6ab308c12885e1ffcdb9127e2d2a5c7b4573c0bc63b707fdfc36aaa8",
                "sha256:6671dc33324a07f4497695c7c8767544c01fd20bc275b47f9f343de4a0c26219",
                "sha256:682cae72232557be68f79449e55d893d478b93e59de97763d8e596d26276027f",
                "sha256:716c1eb08e2f999a7c262c289107c773dec8cb2b39d59cb43aa74fe75a6139d8",
                "sha256:750a80d627a2a36a5b02a3bb319bae3c8d11fb25177ea05223392c50825782e5",
                "sha256:7999f13283cea8e29a88390478ea8355b440b48ec21ca302469a88426e5bb165",
                "sha256:866f4a21a04e624f29ee9a51101f0a2d8979c3a03db520318b9eef6127f013ab",
                "sha256:88dfafaaa6e8a1f3b0b72bb0c909501cddfd66df6e7abb7c1cb73cf5bd1e305d",
                "sha256:949b841718c3efeb73ffc4931e7b0431014669a9799f958504cfc78f9251b763",
                "sha256:aad6bfaddf6345bc607e9757b5e4da843b9b71f345d7b37d582fbf766b830e69",
                "sha256:bfa3a013b60465f61c600874907cedecc3199e13e92c2cc14da87615eaf50ff3",
                "sha256:c7a3c908298178c756e704af0530e5536ea0a8097326dcb7cb40196c8f44afde",
                "sha256:d5833b63dda0f8f74f986dc09d8542749ea23228a1cc43ad781d78953e063c66",
                "sha256:e7fece81964b1b8c9a492a9b9436a68d4c38aa203dfd0206f40c90a7995f543b",
                "sha256:fdbbea4edb6bad0ac0e53fc7bc6970e78e12eef4944aa4146bcdcb573201676c"
            ],
            "version": "==3.4.2"
        },
        "toolz": {
            "hashes": [
                "sha256:929f0a7ea7f61c178bd951bdae93920515d3fbdbafc8e6caf82d752b9b3b31c9"
            ],
            "version": "==0.9.0"
        },
        "urllib3": {
            "hashes": [
                "sha256:06330f386d6e4b195fbfc736b297f58c5a892e4440e54d294d7004e3a9bbea1b",
                "sha256:cc44da8e1145637334317feebd728bd869a35285b93cbb4cca2577da7e62db4f"
            ],
            "version": "==1.22"
        },
        "web3": {
            "hashes": [
                "sha256:87edb8e9e2be222a51e24010d7604cb5ee8e926f4282136df6842be5cec9eec1",
                "sha256:d282cc6fc4a011e289aecb482ce0f27139013e0ea0258639f23c0d7b08362448"
            ],
            "version": "==4.2.1"
        },
        "websockets": {
            "hashes": [
                "sha256:0e2f7d6567838369af074f0ef4d0b802d19fa1fee135d864acc656ceefa33136",
                "sha256:2a16dac282b2fdae75178d0ed3d5b9bc3258dabfae50196cbb30578d84b6f6a6",
                "sha256:5a1fa6072405648cb5b3688e9ed3b94be683ce4a4e5723e6f5d34859dee495c1",
                "sha256:5c1f55a1274df9d6a37553fef8cff2958515438c58920897675c9bc70f5a0538",
                "sha256:669d1e46f165e0ad152ed8197f7edead22854a6c90419f544e0f234cc9dac6c4",
                "sha256:695e34c4dbea18d09ab2c258994a8bf6a09564e762655408241f6a14592d2908",
                "sha256:6b2e03d69afa8d20253455e67b64de1a82ff8612db105113cccec35d3f8429f0",
                "sha256:79ca7cdda7ad4e3663ea3c43bfa8637fc5d5604c7737f19a8964781abbd1148d",
                "sha256:7fd2dd9a856f72e6ed06f82facfce01d119b88457cd4b47b7ae501e8e11eba9c",
                "sha256:82c0354ac39379d836719a77ee360ef865377aa6fdead87909d50248d0f05f4d",
                "sha256:8f3b956d11c5b301206382726210dc1d3bee1a9ccf7aadf895aaf31f71c3716c",
                "sha256:91ec98640220ae05b34b79ee88abf27f97ef7c61cf525eec57ea8fcea9f7dddb",
                "sha256:952be9540d83dba815569d5cb5f31708801e0bbfc3a8c5aef1890b57ed7e58bf",
                "sha256:99ac266af38ba1b1fe13975aea01ac0e14bb5f3a3200d2c69f05385768b8568e",
                "sha256:9fa122e7adb24232247f8a89f2d9070bf64b7869daf93ac5e19546b409e47e96",
                "sha256:a0873eadc4b8ca93e2e848d490809e0123eea154aa44ecd0109c4d0171869584",
                "sha256:cb998bd4d93af46b8b49ecf5a72c0a98e5cc6d57fdca6527ba78ad89d6606484",
                "sha256:e02e57346f6a68523e3c43bbdf35dde5c440318d1f827208ae455f6a2ace446d",
                "sha256:e79a5a896bcee7fff24a788d72e5c69f13e61369d055f28113e71945a7eb1559",
                "sha256:ee55eb6bcf23ecc975e6b47c127c201b913598f38b6a300075f84eeef2d3baff",
                "sha256:f1414e6cbcea8d22843e7eafdfdfae3dd1aba41d1945f6ca66e4806c07c4f454"
            ],
            "version": "==6.0"
        },
        "werkzeug": {
            "hashes": [
                "sha256:c3fd7a7d41976d9f44db327260e263132466836cef6f91512889ed60ad26557c",
                "sha256:d5da73735293558eb1651ee2fddc4d0dedcfa06538b8813a2e20011583c9e49b"
            ],
            "version": "==0.14.1"
        },
        "wrapt": {
            "hashes": [
                "sha256:d4d560d479f2c21e1b5443bbd15fe7ec4b37fe7e53d335d3b9b0a7b1226fe3c6"
            ],
            "version": "==1.10.11"
        },
        "yarl": {
            "hashes": [
                "sha256:0a5d90f6d6ed6204e58b9d10882ef1a1193010e76e744ba39e848e8ddf96ab7a",
                "sha256:1f96aa307067766c3edfc075739e5da8c790178d98f95e033fc8e22b8f2bc920",
                "sha256:2aec0ae0c50997e1a7af3ada4983e11caf212eee73eff6876ce26cf3a5072644",
                "sha256:42a7fc3d31c4c5b7fb7102380e1518e5af88e3bec7e89acf1213973e880bff6f",
                "sha256:6af895b45bd49254cc309ac0fe6e1595636a024953d710e01114257736184698",
                "sha256:9d25d6d6865979a5216b5bc2b9bd913dbaff636f74411baaa3e79c708ebeafbb",
                "sha256:c4c7682551c0b10b5c6fe0e359745759bd6298ab5839d9433ad0ed820def0d40",
                "sha256:c9adaa61e1d9487c69f40561a89fc68640dba05e014ed29315b586e106a95671",
                "sha256:d861e697e4f1dbd614c29c7594f0dd3dbc48144f1e1f9ed8380604c7dde6cb19",
                "sha256:e2dbf932bc9519281393973187075f1c2261a9e58032265ae47b2e79ece30ad8",
                "sha256:e938046ce94bcb21e4641712eee3f3c211fc1e5a4601fd89c031e638022097a3",
                "sha256:f00d067a08836c03646ace00baaf59697e978d2f1958b090c3a098c59221e175",
                "sha256:f96d8bd39ee85cb9e842e3c7ad8c7cfb875bebfe07d63e87ca3e3984cb2f1546"
            ],
            "version": "==1.1.0"
        }
    },
    "develop": {
        "appdirs": {
            "hashes": [
                "sha256:9e5896d1372858f8dd3344faf4e5014d21849c756c8d5701f78f8a103b372d92",
                "sha256:d8b24664561d0d34ddfaec54636d502d7cea6e29c3eaf68f3df6180863e2166e"
            ],
            "version": "==1.4.3"
        },
        "attrs": {
            "hashes": [
                "sha256:4b90b09eeeb9b88c35bc642cbac057e45a5fd85367b985bd2809c62b7b939265",
                "sha256:e0d0eb91441a3b53dab4d9b743eafc1ac44476296a2053b6ca3af0b139faf87b"
            ],
            "version": "==18.1.0"
        },
        "black": {
            "hashes": [
                "sha256:58594128efb5d21f359c8680911241985e627eb3505397f3982ffbae914d8202",
                "sha256:dfb0e344587510ef662785f4a8991addb4017840459bb6d1d53d344ab0f10300"
            ],
            "index": "pypi",
            "version": "==18.4a4"
        },
        "click": {
            "hashes": [
                "sha256:29f99fc6125fbc931b758dc053b3114e55c77a6e4c6c3a2674a2dc986016381d",
                "sha256:f15516df478d5a56180fbf80e68f206010e6d160fc39fa508b65e035fd75130b"
            ],
            "index": "pypi",
            "version": "==6.7"
        }
    }
}<|MERGE_RESOLUTION|>--- conflicted
+++ resolved
@@ -1,11 +1,7 @@
 {
     "_meta": {
         "hash": {
-<<<<<<< HEAD
-            "sha256": "bd2fc5abb5064b472d3e5aa5a2be8e88db975e146e90cb267b8b5feacc9b1d98"
-=======
             "sha256": "d2dac5195e991d2d7d67bf008592bfc8300851827b4b3978006a372eab63f35a"
->>>>>>> be206383
         },
         "pipfile-spec": 6,
         "requires": {
@@ -269,26 +265,6 @@
             "index": "pypi",
             "version": "==0.5.18"
         },
-<<<<<<< HEAD
-        "entrypoints": {
-            "hashes": [
-                "sha256:10ad569bb245e7e2ba425285b9fa3e8178a0dc92fc53b1e1c553805e15a8825b",
-                "sha256:d2d587dde06f99545fb13a383d2cd336a8ff1f359c5839ce3a64c917d10c029f"
-            ],
-            "version": "==0.2.3"
-        },
-        "enum34": {
-            "hashes": [
-                "sha256:2d81cbbe0e73112bdfe6ef8576f2238f2ba27dd0d55752a776c41d38b7da2850",
-                "sha256:644837f692e5f550741432dd3f223bbb9852018674981b1664e5dc339387588a",
-                "sha256:6bd0f6ad48ec2aa117d3d141940d484deccda84d4fcd884f5c3d93c23ecd8c79",
-                "sha256:8ad8c4783bf61ded74527bffb48ed9b54166685e4230386a9ed9b1279e2df5b1"
-            ],
-            "markers": "python_version == '3.3'",
-            "version": "==1.1.6"
-        },
-=======
->>>>>>> be206383
         "eth-abi": {
             "hashes": [
                 "sha256:d893f8c8732e53c39338ef0a813732c1b1869db9d3e1fd096c1968ae8afbab9c",
@@ -397,42 +373,6 @@
         },
         "grpcio": {
             "hashes": [
-<<<<<<< HEAD
-                "sha256:081e66d07cdf6edbed7ca53857423e651bf093063efebccfa4fa331fc5d50ac9",
-                "sha256:126ecac2a439405946caf94aedf71a2209a19535ba0a8bc63a4c397d5f036d37",
-                "sha256:14706b98637d46569de8b1ba226197fa26905477995d8434840d933e7f0b4503",
-                "sha256:15c7a8cc5815606843d14ba1c46a2221051426a1893eb455986b6e1ee8af54eb",
-                "sha256:15df30fbf53ade9f5f654729ac560c75dbfb36cb173e2ea0490bb5a0fc4aba1f",
-                "sha256:17bf9e7e9ecef17b83f5d609fb22459907a52d8432023ee541121783cf584e3c",
-                "sha256:1b34cd9f85f3f39202d2f8f1205c4cc7db3d4f98cda289d7ad415da7baaf71c0",
-                "sha256:2027c2607f6a84e831fe11779473d46ebfc82e90a9199f172e5b23deb1abb625",
-                "sha256:2bc08a60c364af7cebf39efa2ec4212ad287e84fd5991cd5184cb58de4f84f8f",
-                "sha256:31332b5d3410fcc555eb59980c290b967d1b2533f620657c06d03c392e9e2f29",
-                "sha256:433e85f302684247c576f7da24a508a5345cd2fe789b05040b369003a1ce233e",
-                "sha256:4c8bfe8b48391728ec61ef28de096bea20f4a94a30eea4428cbdda8d264fe840",
-                "sha256:62ed49660479dafb33064c27f93a811deb43dffc3b735314f333bd34bc50d631",
-                "sha256:6e90ebd9bada1e78ed0921e2e16a5e72d9c44aad3eb80e191e67cccca73dae81",
-                "sha256:6fd6803a01bf3a0e82a705433617fc13a190b29fe3eb484df9276360fe9754aa",
-                "sha256:7180d9e5253ae11d6bc4198ac2c33c091e14fd777a229388e521e62775887b2f",
-                "sha256:886ca71f8302c522be325bb1fc9eaa44e645592f1894ea9b66b9142bda22726a",
-                "sha256:8972ce64200a0d0bbdc39142af505350b108659e9027bc418f4d17d48055ccc5",
-                "sha256:8d45bb2ec9abb89ea6a9c64dfe5931b71ae5dbe26b4b39b22949a919f357a716",
-                "sha256:8f647ab13550273530835d2f7792b3454858677f08f31d9ef68a4baa97ac9f01",
-                "sha256:9d745b232d23a75d52f14c940ea28e5a95a510f00c9cf3120400b2d93b9f0ee6",
-                "sha256:ad0239c037aed787025e08de3b7a60d4fa4146b29d07b8810e45ad00b2d2370e",
-                "sha256:b76589f7fc32030b2fd921b2870cc3b4723790b28e769291224fd53ed0c3754c",
-                "sha256:b9b91594fdd92df0fd48213d24cea9e68b4a3d7b58bb8f2c321a0fc82d765265",
-                "sha256:c7a1131db6f1e952d7cdc2c30f66909cdde0fe11de8af8ce80b43adc1afa36c6",
-                "sha256:d954bc5f511830168321d5a4a424e8e178cb58ff44fc32efbbdf99698892d292",
-                "sha256:d9975be11a44bec6fce70045879a4fbdbbbee7317b24bff4b2fbb70977b8e574",
-                "sha256:dda5a1a9b238017f15dae13329742a845ef672f275bdfda20d756f26fdbeb778",
-                "sha256:ec5357fe3bf0cf6805da2e0ab5c11060dd103f98ba89c55b6efa98c54bc37d3f",
-                "sha256:f4cbe71b758e1e9b315a854a9ce5ea023aa839c2d0e1b01e91c4565411fa3675",
-                "sha256:fe104a61d2b90f1a657e071a3aab7eb8c2249ba4e9a21f1fbcdc8cdcb2a52fe6",
-                "sha256:fee2030595ceac97b05d3e3f61f1e3637fccd6da86431f72f82a25be075faff0"
-            ],
-            "version": "==1.14.2rc1"
-=======
                 "sha256:0055333ef29f284b76a6eb5052b651e1040edc28513d16a046a7d0197f0e98c1",
                 "sha256:0ad9af28feaff226ecdf29e9c72994b76579e427b57975edf3118d5de6a99f5f",
                 "sha256:0e6a129cca5f82758be0d205eb150343e6be079bd024037cb14d7a4054e6e1e8",
@@ -467,7 +407,6 @@
                 "sha256:e62347d05692f08850846b890dd6d2d4ed5aa2c10504e3d295d81f22453cfa4e"
             ],
             "version": "==1.15.0rc1"
->>>>>>> be206383
         },
         "gunicorn": {
             "hashes": [
@@ -537,45 +476,6 @@
             ],
             "version": "==0.9.3"
         },
-<<<<<<< HEAD
-        "jsonschema": {
-            "hashes": [
-                "sha256:1ae9fe07aec50f07fc546a4432c93e2f23deeaa23bb67aef42d75d8aa496849b",
-                "sha256:aef58a18d83e4c5ea117d7ae1ba4238a6a84654fee6d0f32fd335ded63a1626e"
-            ],
-            "version": "==3.0.0a2"
-        },
-        "jupyter-client": {
-            "hashes": [
-                "sha256:27befcf0446b01e29853014d6a902dd101ad7d7f94e2252b1adca17c3466b761",
-                "sha256:59e6d791e22a8002ad0e80b78c6fd6deecab4f9e1b1aa1a22f4213de271b29ea"
-            ],
-            "version": "==5.2.3"
-        },
-        "jupyter-core": {
-            "hashes": [
-                "sha256:927d713ffa616ea11972534411544589976b2493fc7e09ad946e010aa7eb9970",
-                "sha256:ba70754aa680300306c699790128f6fbd8c306ee5927976cbe48adacf240c0b7"
-            ],
-            "version": "==4.4.0"
-        },
-        "jupyterlab": {
-            "hashes": [
-                "sha256:3d0d5671b6c47b023d426452a946c0bed1746b7fd317bd6d8851dd197eb58cb0",
-                "sha256:f7a41c8f7126577a1defaf6522377fc175d1fea98b75e9b0bcf80f127e922283"
-            ],
-            "index": "pypi",
-            "version": "==0.34.3"
-        },
-        "jupyterlab-launcher": {
-            "hashes": [
-                "sha256:bd91a0938d415fed3a9214aa918a66dd90ccff0c5b59c8a73134b1e6afd857c6",
-                "sha256:f880eada0b8b1f524d5951dc6fcae0d13b169897fc8a247d75fb5beadd69c5f0"
-            ],
-            "version": "==0.13.1"
-        },
-=======
->>>>>>> be206383
         "kiwisolver": {
             "hashes": [
                 "sha256:0ee4ed8b3ae8f5f712b0aa9ebd2858b5b232f1b9a96b0943dceb34df2a223bc3",
@@ -910,17 +810,6 @@
             "index": "pypi",
             "version": "==2.7.5"
         },
-<<<<<<< HEAD
-        "ptyprocess": {
-            "hashes": [
-                "sha256:923f299cc5ad920c68f2bc0bc98b75b9f838b93b599941a6b63ddbc2476394c0",
-                "sha256:d7cc528d76e76342423ca640335bd3633420dc1366f258cb31d05e865ef5ca1f"
-            ],
-            "markers": "os_name != 'nt'",
-            "version": "==0.6.0"
-        },
-=======
->>>>>>> be206383
         "pyasn1": {
             "hashes": [
                 "sha256:0ad0fe0593dde1e599cac0bf65bb1a4ec663032f0bc68ee44850db4251e8c501",
@@ -1223,16 +1112,6 @@
             ],
             "version": "==0.8.0"
         },
-<<<<<<< HEAD
-        "ta": {
-            "hashes": [
-                "sha256:09280cc749c8f6ff2663202accaf2fb0ea70f4ec74fc25137c27ca14472c1819"
-            ],
-            "index": "pypi",
-            "version": "==0.1.12"
-        },
-=======
->>>>>>> be206383
         "ta-lib": {
             "hashes": [
                 "sha256:16ab1e33c547fe72c10c28b02f6ae342fbcc7eef6a49ba961c639a6020aba56a"
