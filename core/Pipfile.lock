--- conflicted
+++ resolved
@@ -1,11 +1,7 @@
 {
     "_meta": {
         "hash": {
-<<<<<<< HEAD
-            "sha256": "5f15806df52198769b354495846e914f0e963085143d42000e7a11a6055a1ed1"
-=======
             "sha256": "f2f74336e8e507354052ae07e8ee3aa556f0dad3cef76d75c6bc09de4397fa2f"
->>>>>>> 99b2f951
         },
         "pipfile-spec": 6,
         "requires": {
@@ -421,42 +417,6 @@
         },
         "grpcio": {
             "hashes": [
-<<<<<<< HEAD
-                "sha256:081e66d07cdf6edbed7ca53857423e651bf093063efebccfa4fa331fc5d50ac9",
-                "sha256:126ecac2a439405946caf94aedf71a2209a19535ba0a8bc63a4c397d5f036d37",
-                "sha256:14706b98637d46569de8b1ba226197fa26905477995d8434840d933e7f0b4503",
-                "sha256:15c7a8cc5815606843d14ba1c46a2221051426a1893eb455986b6e1ee8af54eb",
-                "sha256:15df30fbf53ade9f5f654729ac560c75dbfb36cb173e2ea0490bb5a0fc4aba1f",
-                "sha256:17bf9e7e9ecef17b83f5d609fb22459907a52d8432023ee541121783cf584e3c",
-                "sha256:1b34cd9f85f3f39202d2f8f1205c4cc7db3d4f98cda289d7ad415da7baaf71c0",
-                "sha256:2027c2607f6a84e831fe11779473d46ebfc82e90a9199f172e5b23deb1abb625",
-                "sha256:2bc08a60c364af7cebf39efa2ec4212ad287e84fd5991cd5184cb58de4f84f8f",
-                "sha256:31332b5d3410fcc555eb59980c290b967d1b2533f620657c06d03c392e9e2f29",
-                "sha256:433e85f302684247c576f7da24a508a5345cd2fe789b05040b369003a1ce233e",
-                "sha256:4c8bfe8b48391728ec61ef28de096bea20f4a94a30eea4428cbdda8d264fe840",
-                "sha256:62ed49660479dafb33064c27f93a811deb43dffc3b735314f333bd34bc50d631",
-                "sha256:6e90ebd9bada1e78ed0921e2e16a5e72d9c44aad3eb80e191e67cccca73dae81",
-                "sha256:6fd6803a01bf3a0e82a705433617fc13a190b29fe3eb484df9276360fe9754aa",
-                "sha256:7180d9e5253ae11d6bc4198ac2c33c091e14fd777a229388e521e62775887b2f",
-                "sha256:886ca71f8302c522be325bb1fc9eaa44e645592f1894ea9b66b9142bda22726a",
-                "sha256:8972ce64200a0d0bbdc39142af505350b108659e9027bc418f4d17d48055ccc5",
-                "sha256:8d45bb2ec9abb89ea6a9c64dfe5931b71ae5dbe26b4b39b22949a919f357a716",
-                "sha256:8f647ab13550273530835d2f7792b3454858677f08f31d9ef68a4baa97ac9f01",
-                "sha256:9d745b232d23a75d52f14c940ea28e5a95a510f00c9cf3120400b2d93b9f0ee6",
-                "sha256:ad0239c037aed787025e08de3b7a60d4fa4146b29d07b8810e45ad00b2d2370e",
-                "sha256:b76589f7fc32030b2fd921b2870cc3b4723790b28e769291224fd53ed0c3754c",
-                "sha256:b9b91594fdd92df0fd48213d24cea9e68b4a3d7b58bb8f2c321a0fc82d765265",
-                "sha256:c7a1131db6f1e952d7cdc2c30f66909cdde0fe11de8af8ce80b43adc1afa36c6",
-                "sha256:d954bc5f511830168321d5a4a424e8e178cb58ff44fc32efbbdf99698892d292",
-                "sha256:d9975be11a44bec6fce70045879a4fbdbbbee7317b24bff4b2fbb70977b8e574",
-                "sha256:dda5a1a9b238017f15dae13329742a845ef672f275bdfda20d756f26fdbeb778",
-                "sha256:ec5357fe3bf0cf6805da2e0ab5c11060dd103f98ba89c55b6efa98c54bc37d3f",
-                "sha256:f4cbe71b758e1e9b315a854a9ce5ea023aa839c2d0e1b01e91c4565411fa3675",
-                "sha256:fe104a61d2b90f1a657e071a3aab7eb8c2249ba4e9a21f1fbcdc8cdcb2a52fe6",
-                "sha256:fee2030595ceac97b05d3e3f61f1e3637fccd6da86431f72f82a25be075faff0"
-            ],
-            "version": "==1.14.2rc1"
-=======
                 "sha256:0087fb171150b93ebe98763b94dcab071d1af289569d6d163166f38b31ab2fc6",
                 "sha256:02349c8d4e33fa2d1f98b0493eeb517573cfdbbec6b1f20099e224bc3452ddab",
                 "sha256:03b546c32b67735cad029a45dc5b5281f7038a00c2b1a097779893f635c2bf81",
@@ -491,7 +451,6 @@
                 "sha256:f9bf9749f20757ccec8abce9f25666ae3bccfd747f9df2b83261942be982e3c7"
             ],
             "version": "==1.14.1"
->>>>>>> 99b2f951
         },
         "gunicorn": {
             "hashes": [
@@ -620,19 +579,11 @@
         },
         "jupyterlab": {
             "hashes": [
-<<<<<<< HEAD
-                "sha256:40651fe9277cacccf5829b8340bb581f0aea5d487c0ac43743ceb31056c0d884",
-                "sha256:e7ae3da366d5d0f175dc56ce3bd67beb5da4169bd9ca74a2c9827076b26b76cb"
-            ],
-            "index": "pypi",
-            "version": "==0.34.1"
-=======
                 "sha256:65ac55403f7e5b49e9919e1eaad5e1ad55eeea2a41e35fba570cf1bed0845e25",
                 "sha256:c1d1cd940c80d09f2272229e5930077627921aa04c633515c8881faa00183154"
             ],
             "index": "pypi",
             "version": "==0.34.0"
->>>>>>> 99b2f951
         },
         "jupyterlab-launcher": {
             "hashes": [
