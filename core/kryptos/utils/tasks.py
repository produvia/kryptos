--- conflicted
+++ resolved
@@ -30,11 +30,7 @@
         )
 
 
-<<<<<<< HEAD
 def enqueue_ml_analyze(namespace, name, df_final, df_results, data_freq, extra_results):
-=======
-def enqueue_ml_analyze(namespace, name, df_final, data_freq, extra_results):
->>>>>>> 02fd33bb
     df_final_json = df_final.to_json()
     df_results_json = df_results.to_json()
     with Connection(CONN):
