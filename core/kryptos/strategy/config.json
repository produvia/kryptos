{
<<<<<<< HEAD
   "EXCHANGE": "bitfinex",
   "ASSET": "btc_usd",
   "DATA_FREQ": "minute",
   "HISTORY_FREQ": "1T",
   "MINUTE_FREQ": "720", "doc":"minute interval",
   "MINUTE_TO_OPERATE": "2", "doc":"minute to operate on range [0, MINUTE_FREQ]",
   "CAPITAL_BASE": 20000,
=======
   "EXCHANGE": "binance",
   "ASSET": "btc_usdt",
   "DATA_FREQ": "minute",
   "HISTORY_FREQ": "1T",
   "MINUTE_FREQ": "120", "doc":"minute interval",
   "MINUTE_TO_OPERATE": "3", "doc":"minute to operate on range [0, MINUTE_FREQ]",
   "CAPITAL_BASE": 10000,
>>>>>>> 99b2f951
   "BASE_CURRENCY": "usd",
   "START": "2018-8-10",
   "END": "2018-8-15",
   "BARS": 2000, "doc": "Use values > 200 if you want apply ML techniques",
   "ORDER_SIZE": 0.5,
   "SLIPPAGE_ALLOWED": 0.02,
   "MAKER_COMMISSION": 0.0,
   "TAKER_COMMISSION": 0.0
}<|MERGE_RESOLUTION|>--- conflicted
+++ resolved
@@ -1,13 +1,4 @@
 {
-<<<<<<< HEAD
-   "EXCHANGE": "bitfinex",
-   "ASSET": "btc_usd",
-   "DATA_FREQ": "minute",
-   "HISTORY_FREQ": "1T",
-   "MINUTE_FREQ": "720", "doc":"minute interval",
-   "MINUTE_TO_OPERATE": "2", "doc":"minute to operate on range [0, MINUTE_FREQ]",
-   "CAPITAL_BASE": 20000,
-=======
    "EXCHANGE": "binance",
    "ASSET": "btc_usdt",
    "DATA_FREQ": "minute",
@@ -15,7 +6,6 @@
    "MINUTE_FREQ": "120", "doc":"minute interval",
    "MINUTE_TO_OPERATE": "3", "doc":"minute to operate on range [0, MINUTE_FREQ]",
    "CAPITAL_BASE": 10000,
->>>>>>> 99b2f951
    "BASE_CURRENCY": "usd",
    "START": "2018-8-10",
    "END": "2018-8-15",
