from catalyst.api import get_datetime, record
import pandas as pd
from rq import Queue
import time

from kryptos.utils import tasks
from kryptos.strategy.indicators import AbstractIndicator


def get_indicator(name, **kw):
    subclass = globals().get(name.upper())
    if subclass is not None:
        return subclass(**kw)

    return MLIndicator(name, **kw)


class MLIndicator(AbstractIndicator):

    def __init__(self, name, **kw):
        super().__init__(name, **kw)
        """Factory for creating an indicator using the machine learning models

        The costructor is passed the name of the indicator.
        The calculation is performed at each iteration and is recored
        and plotted based on a ML model function's outputs.

        To signal trade opportunities, subclassed objects can implement
        the signals_buy and signals_sell methods.
        """
        self.hyper_params = None
        self.first_iteration = True
        self.current_date = None
        self.current_job_id = None
        # buy/sell are set as attributes rather than calculated properties for ML
        # because the results are returned from the worker processes
        # in which the MLIndicator instance is not available
        self._signals_buy = False
        self._signals_sell = False

    @property
    def signals_buy(self):
        return self._signals_buy

    @property
    def signals_sell(self):
        return self._signals_buy

<<<<<<< HEAD
    def calculate(self, namespace, df, name, **kw):
=======
    def calculate(self, df, **kw):
>>>>>>> 10f8c046
        self._signals_buy = False
        self._signals_sell = False
        self.idx += 1
        self.current_date = get_datetime()
        self.log.info(str(self.idx) + ' - ' + str(self.current_date) + ' - ' + str(df.iloc[-1].price))
        self.log.info(str(df.iloc[0].name) + ' - ' + str(df.iloc[-1].name))
        self.log.info(f'Queuing {self.name} ML calculation')
<<<<<<< HEAD
        job = tasks.enqueue_ml_calculate(df, namespace, name, self.idx, self.current_date, self.hyper_params, df_final=self.df_final, **kw)
=======
        job = tasks.enqueue_ml_calculate(df, self.name, self.idx, self.current_date, df_final=self.df_final, **kw)
>>>>>>> 10f8c046
        self.current_job_id = job.id

    def record(self):
        q = Queue('ml', connection=tasks.CONN)
        job = q.fetch_job(self.current_job_id)
        while not job.is_finished:
            self.log.info('Waiting for ML job')
            time.sleep(3)
        self.log.info('Job complete')
        self.result, df_results_json, df_final_json, self._signals_buy, self._signals_sell, self.hyper_params = job.result
        self.current_job_id = None
        df_results = pd.read_json(df_results_json)
        self.df_results = self.df_results.append(df_results)
        self.df_final = pd.read_json(df_final_json)
        model_name = self.name
        payload = {self.name: self.result}
        record(**payload)

    def analyze(self, namespace, data_freq, extra_results):
        job = tasks.enqueue_ml_analyze(namespace, self.name, self.df_final, self.df_results, data_freq, extra_results)


class XGBOOST(MLIndicator):

    def __init__(self, **kw):
        self.feature_selected_columns = []
        self.num_boost_rounds = None
        super(XGBOOST, self).__init__("XGBOOST", **kw)

<<<<<<< HEAD
    def calculate(self, namespace, df, **kw):
        super(XGBOOST, self).calculate(df, namespace, "XGBOOST", **kw)

    def analyze(self, namespace, data_freq, extra_results):
        super(XGBOOST, self).analyze(namespace, "XGBOOST", data_freq, extra_results)

=======
>>>>>>> 10f8c046

class LIGHTGBM(MLIndicator):
    def __init__(self, **kw):
        self.feature_selected_columns = []
        self.num_boost_rounds = None
<<<<<<< HEAD
        super(LIGHTGBM, self).__init__("LIGHTGBM", **kw)

    def calculate(self, namespace, df, **kw):
        super(LIGHTGBM, self).calculate(df, namespace, "LIGHTGBM", **kw)

    def analyze(self, namespace, data_freq, extra_results):
        super(LIGHTGBM, self).analyze(namespace, "LIGHTGBM", data_freq, extra_results)
=======
        super(LIGHTGBM, self).__init__("LIGHTGBM", **kw)
>>>>>>> 10f8c046
<|MERGE_RESOLUTION|>--- conflicted
+++ resolved
@@ -46,11 +46,7 @@
     def signals_sell(self):
         return self._signals_buy
 
-<<<<<<< HEAD
-    def calculate(self, namespace, df, name, **kw):
-=======
-    def calculate(self, df, **kw):
->>>>>>> 10f8c046
+    def calculate(self, namespace, df, **kw):
         self._signals_buy = False
         self._signals_sell = False
         self.idx += 1
@@ -58,11 +54,7 @@
         self.log.info(str(self.idx) + ' - ' + str(self.current_date) + ' - ' + str(df.iloc[-1].price))
         self.log.info(str(df.iloc[0].name) + ' - ' + str(df.iloc[-1].name))
         self.log.info(f'Queuing {self.name} ML calculation')
-<<<<<<< HEAD
-        job = tasks.enqueue_ml_calculate(df, namespace, name, self.idx, self.current_date, self.hyper_params, df_final=self.df_final, **kw)
-=======
-        job = tasks.enqueue_ml_calculate(df, self.name, self.idx, self.current_date, df_final=self.df_final, **kw)
->>>>>>> 10f8c046
+        job = tasks.enqueue_ml_calculate(df, namespace, self.name, self.idx, self.current_date, self.hyper_params, df_final=self.df_final, **kw)
         self.current_job_id = job.id
 
     def record(self):
@@ -92,28 +84,9 @@
         self.num_boost_rounds = None
         super(XGBOOST, self).__init__("XGBOOST", **kw)
 
-<<<<<<< HEAD
-    def calculate(self, namespace, df, **kw):
-        super(XGBOOST, self).calculate(df, namespace, "XGBOOST", **kw)
-
-    def analyze(self, namespace, data_freq, extra_results):
-        super(XGBOOST, self).analyze(namespace, "XGBOOST", data_freq, extra_results)
-
-=======
->>>>>>> 10f8c046
 
 class LIGHTGBM(MLIndicator):
     def __init__(self, **kw):
         self.feature_selected_columns = []
         self.num_boost_rounds = None
-<<<<<<< HEAD
-        super(LIGHTGBM, self).__init__("LIGHTGBM", **kw)
-
-    def calculate(self, namespace, df, **kw):
-        super(LIGHTGBM, self).calculate(df, namespace, "LIGHTGBM", **kw)
-
-    def analyze(self, namespace, data_freq, extra_results):
-        super(LIGHTGBM, self).analyze(namespace, "LIGHTGBM", data_freq, extra_results)
-=======
-        super(LIGHTGBM, self).__init__("LIGHTGBM", **kw)
->>>>>>> 10f8c046
+        super(LIGHTGBM, self).__init__("LIGHTGBM", **kw)