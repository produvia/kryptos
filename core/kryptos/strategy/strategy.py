import json
import uuid
import shutil
import os
import inspect
import datetime
import copy
from textwrap import dedent
import logbook

import pandas as pd
import numpy as np
from rq import get_current_job

from catalyst import run_algorithm
from catalyst.api import symbol, set_benchmark, record, order, order_target_percent, cancel_order, get_datetime
from catalyst.exchange.utils import stats_utils
from catalyst.exchange.exchange_errors import PricingDataNotLoadedError, NoValueForField
from ccxt.base import errors as ccxt_errors

from kryptos.utils import load, viz, outputs, tasks
from kryptos.strategy.indicators import technical, ml
from kryptos.strategy.signals import utils as signal_utils
from kryptos.data.manager import get_data_manager
from kryptos import logger_group
from kryptos.settings import DEFAULT_CONFIG, TAKE_PROFIT, STOP_LOSS, PERF_DIR
from kryptos.analysis import quant

from redo import retry
import matplotlib
matplotlib.use('agg')
import matplotlib.pyplot as plt


import matplotlib
matplotlib.use('agg')
import matplotlib.pyplot as plt


class StratLogger(logbook.Logger):

    def __init__(self, strat):
        self.strat = strat
        super().__init__(name="STRATEGY")

    def process_record(self, record):
        logbook.Logger.process_record(self, record)
        record.extra["trade_date"] = self.strat.current_date

        if self.strat.in_job: # and record.level_name in ['INFO', 'NOTICE', 'WARN']:
            job = get_current_job()
            if not job.meta.get('output'):
                job.meta['output'] = record.msg
            else:
                job.meta['output'] += record.msg + '\n'
            job.save_meta()


class Strategy(object):

    def __init__(self, name=None, **kw):
        """Central interface used to build and execute trading strategies

        Strategy objects represent a high level interface for constructing
        malleable trading algroithms defined by provided inputs.

        Strategies are repsonsible:
            - applying trade strategy inputs to the catalyst algorithm context
            - integrating external datasets
            - declaring and calculating indicators
            - making trade decisions based on signals

        Three decorators are provided to perform other logic,
        such as modifying Strategy objects, throghout algo execution.

            @init - before algo starts
            @handle_data - at each algo iteration
            @analyze - after algo has completed

        The underlying logic of algorithm execution (market data, making orders,
        persisting data, and iterating through timeseries data) is handled by catalyst.
        """

        self.id = str(uuid.uuid1())

        # name required for storing live algos
        if name is None:
            name = "Strat-" + self.id

        self.name = name
        self.trading_info = DEFAULT_CONFIG
        self._market_indicators = []
        self._ml_models = []
        self.signals = {}
        self._datasets = {}
        self._extra_init = lambda context: None
        self._extra_handle = lambda context, data: None
        self._extra_analyze = lambda context, results, pos: None
        self._extra_plots = 0
        self.viz = True
        self.quant_results = None
        self.in_job = False

        self.telegram_id = None


        self._signal_buy_funcs = []
        self._signal_sell_funcs = []

        # from JSON obj
        self._buy_signal_objs = []
        self._sell_signal_objs = []

        self._override_indicator_signals = False

        self._buy_func = None
        self._sell_func = None

        self.trading_info.update(kw)
        self.is_live = False

        self.log = StratLogger(self)
        logger_group.add_logger(self.log)

        self.current_date = None
        self.last_date = None
        self.filter_dates = None
        self.date_init_reference = None

    def serialize(self):
        return json.dumps(self.to_dict(), indent=3)

    def to_dict(self):
        d = {
            "id": self.id,
            "name": self.name,
            "trading": self.trading_info,
            "datasets": self.dataset_info,
            "indicators": self.indicator_info,
            "models": self.model_info,
            "signals": self._dump_signals(),
        }
        return d

    @property
    def indicator_info(self):
        inds = []
        for i in self._market_indicators:
            inds.append(i.serialize())
        return inds

    @property
    def model_info(self):
        models = []
        for m in self._ml_models:
            models.append(m.serialize())
        return models

    def indicator(self, label):
        for i in self._market_indicators:
            if i.label == label.upper():
                return i

    @property
    def dataset_info(self):
        info = []
        for dataset, manag in self._datasets.items():
            info.append(manag.serialize())
        return info

    def init(self, f):
        """Calls the wrapped function before catalyst algo begins"""
        self._extra_init = f

    def handle_data(self, f):
        """Calls the wrapped function at each algo iteration"""
        self._extra_handle = f

    def analyze(self, num_plots=0):
        """Calls the wrapped function after algo has finished"""
        self._extra_plots += num_plots

        def decorator(f):
            self._extra_analyze = f
            return f

        return decorator

    def buy_order(self, f):
        """Calls the wrapped function if indicators signal to buy"""
        self._buy_func = f

    def sell_order(self, f):
        """Calls the wrapped function if indicators signal to sell"""
        self._sell_func = f

    def signal_sell(self, override=False):
        """
        Calls the wrapped function when weighing signals to define extra signal logic

        Args:
            override: don't weigh any indicator default signals
        """
        self._override_indicator_signals = override

        def decorator(f):
            self._signal_sell_funcs.append(f)
            return f

        return decorator

    def signal_buy(self, override=False):
        """
        Calls the wrapped function when weighing signals to define extra signal logic

        Args:
            override: don't weigh any indicator default signals
        """
        self._override_indicator_signals = override

        def decorator(f):
            self._signal_buy_funcs.append(f)
            return f

        return decorator

    def _load_indicators(self, strat_dict):
        indicators = strat_dict.get("indicators", {})
        for i in indicators:
            if i.get("dataset") in [None, "market"]:
                ind = technical.get_indicator(**i)
                if ind not in self._market_indicators:
                    self.add_market_indicator(ind)

    def _load_ml_models(self, strat_dict):
        models = strat_dict.get("models", {})
        for m in models:
            model = ml.get_indicator(**m)
            self.add_ml_models(model)

    def _load_datasets(self, strat_dict):
        datasets = strat_dict.get("datasets", {})
        for ds in datasets:
            self.use_dataset(ds["name"], ds["columns"])
            for i in ds.get("indicators", []):
                self.add_data_indicator(ds["name"], i["name"], col=i["symbol"])

    def _dump_signals(self):
        res = {}
        res['buy'] = self._buy_signal_objs
        res['sell'] = self._sell_signal_objs
        return res

    def _load_signals(self, strat_dict):
        signals = strat_dict.get('signals', {})
        for s in signals.get('buy', []):
            sig_func = getattr(signal_utils, s['func'], None)
            if not sig_func:
                raise Exception('JSON defined signals require a defined function')

            # store json repr so we can load params during execution
            self._buy_signal_objs.append(s)

        for s in signals.get('sell', []):
            sig_func = getattr(signal_utils, s['func'], None)
            if not sig_func:
                raise Exception('JSON defined signals require a defined function')

            # store json repr so we can load params during execution
            self._sell_signal_objs.append(s)

    def _load_trading(self, strat_dict):
        trade_config = strat_dict.get("trading", {})
        self.trading_info.update(trade_config)
        # For all trading pairs in the poloniex bundle, the default denomination
        # currently supported by Catalyst is 1/1000th of a full coin. Use this
        # constant to scale the price of up to that of a full coin if desired.
        if self.trading_info["EXCHANGE"] == "poloniex":
            self.trading_info["TICK_SIZE"] = 1000.0

    def load_dict(self, strat_dict):
        self.name = strat_dict.get('name')
        self._load_trading(strat_dict)
        self._load_indicators(strat_dict)
        self._load_datasets(strat_dict)
        self._load_signals(strat_dict)
        self._load_ml_models(strat_dict)


    def load_json_file(self, json_file):
        with open(json_file, "r") as f:
            d = json.load(f)
            self.load_dict(d)

    @classmethod
    def from_dict(cls, strat_dict):
        instance = cls()
        instance.load_dict(strat_dict)
        return instance

    @classmethod
    def from_json_file(cls, json_file):
        instance = cls()
        instance.load_json_file(json_file)
        return instance

    def notify(self, msg):
        if self.telegram_id:
            tasks.queue_notification(msg, self.telegram_id)


    def _init_func(self, context):
        """Sets up catalyst's context object and fetches external data"""
        context.asset = symbol(self.trading_info["ASSET"])
        if not self.is_live:
            set_benchmark(context.asset)
        context.i = 0
        context.errors = []
        for k, v in self.trading_info.items():
            if "__" not in k:
                setattr(context, k, v)

        if self._datasets.items():
            if context.DATA_FREQ == 'daily':
                for dataset, manager in self._datasets.items():
                    manager.fetch_data()
            else:
                raise ValueError('Internal Error: Value of context.DATA_FREQ should be "minute" if you use Google Search Volume or Quandl datasets.')

        self._extra_init(context)
        self.log.info("Initilized Strategy")
        self.notify('Your strategy has started!')


        self._check_configuration(context)

        # Set context.BARS size to work with custom minute frequency
        if context.DATA_FREQ == 'minute':
            context.BARS = int(context.BARS * 24 * 60 / int(24*60/int(context.MINUTE_FREQ)))

        self.date_init_reference = pd.Timestamp('2013-01-01 00:00:00', tz='utc') + pd.Timedelta(minutes=int(context.MINUTE_TO_OPERATE))

        # Set commissions
        context.set_commission(maker=context.MAKER_COMMISSION, taker=context.TAKER_COMMISSION)

    def _check_configuration(self, context):
        """Checking config.json valid values"""
        if context.DATA_FREQ != 'minute' and context.DATA_FREQ != 'daily':
            raise ValueError('Internal Error: Value of context.DATA_FREQ should be "minute" or "daily"')
        if context.DATA_FREQ == 'minute':
            if context.HISTORY_FREQ[-1] != "T":
                raise ValueError('Internal Error: When context.DATA_FREQ=="minute" the value of context.HISTORY_FREQ shoud be "<NUMBER>T". Example: "1T"')
            if int(context.MINUTE_FREQ) % int(context.HISTORY_FREQ[:-1]) != 0:
                raise ValueError('Internal Error: When context.DATA_FREQ=="minute" context.HISTORY_FREQ shoud be divisible by context.MINUTE_FREQ')
        elif context.DATA_FREQ == 'daily':
            if context.HISTORY_FREQ[-1] != "d":
                raise ValueError('Internal Error: When context.DATA_FREQ=="minute" the value of context.HISTORY_FREQ shoud be "<NUMBER>d". Example: "1d"')

    def _fetch_history(self, context, data):
        # Get price, open, high, low, close
        # The frequency attribute determine the bar size. We use this convention
        # for the frequency alias:
        # http://pandas.pydata.org/pandas-docs/stable/timeseries.html#offset-aliases
        self.log.debug('Fetching history')
        context.prices = data.history(
            context.asset,
            bar_count=context.BARS,
            fields=["price", "open", "high", "low", "close", "volume"],
            frequency=context.HISTORY_FREQ,
        )

    def _process_data(self, context, data):
        """Called at each algo iteration

        Calculates indicators, processes signals, and
        records market and external data

        Arguments:
            context {pandas.Dataframe} -- Catalyst context object
            data {pandas.Datframe} -- Catalyst data object
        """
        context.i += 1

        try:
            # In live mode, "volume", "close" and "price" are the only available fields.
            # In live mode, "volume" returns the last 24 hour trading volume.

            # Update actual context.price
            if self.trading_info.get("LIVE", False):
                context.current = data.current(assets=context.asset,
                            fields=["volume", "close", "price"])
            else:
                context.current = data.current(assets=context.asset,
                            fields=["open", "high", "low", "volume", "close", "price"])
            context.price = context.current.price
            record(price=context.price, cash=context.portfolio.cash, volume=context.current.volume)


        except NoValueForField as e:
            self.log.warn(e)
            self.log.warn(f'Skipping trade period: {e}')
            return

        # To check to apply stop-loss, take-profit or keep position
        self.check_open_positions(context)

        # set date first for logging purposes
        self.current_date = get_datetime()

        # Filter minute frequency
        if context.DATA_FREQ == 'minute':
            # Calcule the minutes between the last iteration (train dataset) and first iteration (test dataset)
            if self.last_date is None:
                last_date = self._get_last_date(context, data)
            else:
                last_date = self.last_date
            base_minutes = (self.current_date - last_date) / np.timedelta64(1, 'm')
            if base_minutes != int(context.MINUTE_FREQ):
                return

            if self.last_date is None:
                self.last_date = last_date

        if self.in_job:
            job = get_current_job()
            job.meta['date'] = str(self.current_date)
            job.save_meta()

        self.log.debug("Processing algo iteration")
        for i in context.blotter.open_orders:
            msg = "Canceling unfilled open order {}".format(i)
            self.log.info(msg)
            self.notify(msg)
            cancel_order(i)

        try:
            retry(self._fetch_history,
                  sleeptime=5,
                  retry_exceptions=(ccxt_errors.RequestTimeout),
                  args=(context, data),
                  cleanup=lambda: self.log.warn('CCXT request timed out, retrying...'))

        except ccxt_errors.ExchangeNotAvailable:
            self.log.error('Exchange API is currently unavailable, skipping trading step')
            return

        except ccxt_errors.DDoSProtection:
            self.log.error('Hit Rate limit, skipping trade step')
            return

        # Filter historic data according to minute frequency
        # for the freq alias:
        # http://pandas.pydata.org/pandas-docs/stable/timeseries.html#offset-aliases
        if context.DATA_FREQ == 'minute':
            filter_dates = pd.date_range(start=self.date_init_reference,
                                        end=context.prices.iloc[-1].name,
                                        freq=str(context.MINUTE_FREQ)+"min")
            context.prices = context.prices.loc[filter_dates]
            context.prices = context.prices.dropna()

            if self.filter_dates is not None:
                self.filter_dates = self.filter_dates.append(self.filter_dates.symmetric_difference(filter_dates))
            else:
                self.filter_dates = filter_dates

            # Add current values to historic
            self.last_date = get_datetime()
            context.prices.loc[self.last_date] = context.current

        if self._ml_models:
            # Add external datasets (Google Search Volume and Blockchain Info) as features
            for i in self._ml_models:
                if context.DATA_FREQ == 'daily':
                    for dataset, manager in self._datasets.items():
                        context.prices.index.tz = None
                        context.prices = pd.concat([context.prices, manager.df], axis=1, join_axes=[context.prices.index])
                i.calculate(context.prices, self.name)
                i.record()

        else:
            for dataset, manager in self._datasets.items():
                manager.calculate(context)
                manager.record_data(context)

        for i in self._market_indicators:
            try:
                i.calculate(context.prices)
                i.record()
            except Exception as e:
                self.log.error(e)
                self.log.error('Error calculating {}, skipping...'.format(i.name))

        self._extra_handle(context, data)
        self._count_signals(context, data)

        if context.frame_stats:
            pretty_output = stats_utils.get_pretty_stats(context.frame_stats)
            self.log.notice(pretty_output)


    @property
    def total_plots(self):
        dataset_inds = 0
        for d, m in self._datasets.items():
            dataset_inds += len(m._indicators)

        return len(self._market_indicators) + len(self._datasets) + dataset_inds + self._extra_plots

    def _get_last_date(self, context, data):
        """Get last date filtered to work in the train dataset.
        """
        if self.last_date is None:
            # Get historic prices
            retry(self._fetch_history,
                  sleeptime=5,
                  retry_exceptions=(ccxt_errors.RequestTimeout),
                  args=(context, data),
                  cleanup=lambda: self.log.warn('CCXT request timed out, retrying...'))

            # Filter selected dates
            filter_dates = pd.date_range(start=self.date_init_reference,
                                        end=context.prices.iloc[-1].name,
                                        freq=str(context.MINUTE_FREQ)+"min")

            context.prices = context.prices.loc[filter_dates]

            return context.prices.iloc[-1].name

    def _make_plots(self, context, results):
        # strat_plots = len(self._market_indicators) + len(self._datasets)
        pos = viz.get_start_geo(self.total_plots + 3)
        viz.plot_percent_return(results, pos=pos)
        viz.plot_benchmark(results, pos=pos)
        plt.legend()
        pos += 1

        viz.plot_column(results, "cash", pos=pos)
        # viz.plot_bar(results, 'volume', pos=pos, label='volume', twin=ax)

        pos += 1
        for i in self._market_indicators:
            i.plot(results, pos)
            pos += 1

        if not self._ml_models:
            for dataset, manager in self._datasets.items():
                manager.plot(results, pos, skip_indicators=True)
                pos += 1
                for i in manager._indicators:
                    i.plot(results, pos)
                    pos += 1

        self._extra_analyze(context, results, pos)
        pos += self._extra_plots

        viz.plot_buy_sells(results, pos=pos)

        strat_dir = os.path.join(os.path.abspath(PERF_DIR), self.name)
        os.makedirs(strat_dir, exist_ok=True)
        plot_file = f"summary_plot.png"
        filename = os.path.join(strat_dir, plot_file)
        plt.savefig(filename)
        plt.close()
<<<<<<< HEAD
=======

>>>>>>> 10f8c046

    def _analyze(self, context, results):
        """Plots results of algo performance, external data, and indicators"""
        ending_cash = results.cash[-1]
        self.log.notice('Ending cash: ${}'.format(ending_cash))
        self.log.notice('Completed for {} trading periods'.format(context.i))
        self.notify(f"Your strategy {self.name} has completed. You're ending cash is {ending_cash}")

        self._make_plots(context, results)
<<<<<<< HEAD
        # TODO - fix KeyError in quant analysis
=======
        #TODO - fix KeyError in quant analysis
>>>>>>> 10f8c046
        # quant.dump_plots_to_file(self.name, results)

        self.quant_results = quant.dump_summary_table(self.name, self.trading_info, results)

        extra_results = self.get_extra_results(context, results)

        for i in self._ml_models:
            i.analyze(self.name, context.DATA_FREQ, extra_results)

    def get_extra_results(self, context, results):
        extra_results = {
            'start': context.START,
            'end': context.END,
            'minute_freq': context.MINUTE_FREQ,
            'data_freq': context.DATA_FREQ,
            'return_profit_pct': results.algorithm_period_return.tail(1).values[0],
            'sharpe_ratio' : '',
            'sharpe_ratio_benchmark': '',
            'sortino_ratio': '',
            'sortino_ratio_benchmark': ''
        }

        if context.DATA_FREQ == 'minute':
            try:
                self.filter_dates = self.filter_dates.append(results.algorithm_period_return.tail(1).index)
                if results.algorithm_period_return.loc[self.filter_dates].dropna().std() != 0.0:
                    extra_results['sharpe_ratio'] = results.algorithm_period_return.loc[self.filter_dates].dropna().mean() / results.algorithm_period_return.loc[self.filter_dates].dropna().std()
                if (results.algorithm_period_return.loc[self.filter_dates].dropna() - results.benchmark_period_return.loc[self.filter_dates].dropna()).std() != 0.0:
                    extra_results['sharpe_ratio_benchmark'] = (results.algorithm_period_return.loc[self.filter_dates].dropna() - results.benchmark_period_return.loc[self.filter_dates].dropna()).mean() / (results.algorithm_period_return.loc[self.filter_dates].dropna() - results.benchmark_period_return.loc[self.filter_dates].dropna()).std()
                if self.filter_dates in results.algorithm_period_return.loc[results.algorithm_period_return < 0].index:
                    extra_results['sortino_ratio'] = results.algorithm_period_return.loc[self.filter_dates].dropna().mean() / np.sqrt((results.algorithm_period_return.loc[results.algorithm_period_return < 0].loc[self.filter_dates].dropna() ** 2).mean())
                    extra_results['sortino_ratio_benchmark'] = (results.algorithm_period_return.loc[self.filter_dates].dropna() - results.benchmark_period_return.loc[self.filter_dates].dropna()).mean() / np.sqrt((results.algorithm_period_return.loc[results.algorithm_period_return < 0].loc[self.filter_dates].dropna() ** 2).mean())
            except:
                pass
        else:
            extra_results['sharpe_ratio'] = results.sharpe[30:].mean()
            extra_results['sortino_ratio'] = results.sortino[30:].mean()

        return extra_results

    def add_market_indicator(self, indicator, priority=0, **params):
        """Registers an indicator to be applied to standard OHLCV exchange data"""
        if isinstance(indicator, str):
            indicator = technical.get_indicator(indicator, **params)
        # ind_class = getattr(technical, indicator)
        # indicator = ind_class(**kw)
        self._market_indicators.insert(priority, indicator)

    def add_data_indicator(self, dataset, indicator, col=None):
        """Registers an indicator to be called on external data"""
        if dataset not in self._datasets:
            raise LookupError(
                "{} dataset not registered, register with .use_dataset() before adding indicators"
            )
        if not self._ml_models:
            data_manager = self._datasets[dataset]
            data_manager.attach_indicator(indicator, col)

    def add_ml_models(self, indicator):
        """Use ML models to take decissions"""
        if isinstance(indicator, str):
            indicator = ml.get_indicator(indicator)
        self._ml_models.append(indicator)

    def use_dataset(self, dataset_name, columns):
        """Registers an external dataset to be integrated into algo"""
        if self._ml_models:
            # Using from CONFIG.START date - CONFIG.BARS days to CONFIG.END date
            config = copy.deepcopy(self.trading_info)
            config['START'] = (datetime.datetime.strptime(config['START'], '%Y-%m-%d') + datetime.timedelta(days=-config['BARS'])).strftime("%Y-%m-%d")
            data_manager = get_data_manager(dataset_name, cols=columns, config=config)
        else:
            data_manager = get_data_manager(dataset_name, cols=columns, config=self.trading_info)
        self._datasets[dataset_name] = data_manager

    def _get_kw_from_signal_params(self, sig_params, func):
        """Returns a dict of arguments to be passed to a signals util function"""
        kwargs = {}
        func_spec = inspect.getfullargspec(func)

        for arg in func_spec.args:

            if isinstance(sig_params[arg], int):
                kwargs[arg] = sig_params[arg]

            # use a specific output column
            # MY_BBANDS.middleband
            elif '.' in sig_params[arg]:
                [indicator_label, output] = sig_params[arg].split('.')
                indicator = self.indicator(indicator_label)
                output_col = indicator.outputs[output]
                kwargs[arg] = output_col

            # use label as output col if only "real" output
            else:
                indicator_label = sig_params[arg]
                indicator = self.indicator(indicator_label)
                kwargs[arg] = indicator.outputs[indicator_label]
        return kwargs

    def _construct_signal(self, obj):
        func = getattr(signal_utils, obj['func'])
        params = obj.get('params', {})

        kwargs = self._get_kw_from_signal_params(params, func)
        self.log.debug('Calculating {}'.format(func.__name__))
        return func(**kwargs)

    def _calculate_custom_signals(self, context, data):
        sells, buys, neutrals = 0, 0, 0
        for i in self._buy_signal_objs:
            if self._construct_signal(i):
                buys += 1
                self.log.debug("Custom Signal: BUY")
            else:
                neutrals += 1

        for i in self._sell_signal_objs:
            if self._construct_signal(i):
                sells += 1
                self.log.debug("Custom Signal: SELL")
            else:
                neutrals += 1

        return sells, buys, neutrals


    def _count_signals(self, context, data):
        """Processes indicator to determine buy/sell opportunities"""

        sells, buys, neutrals = self._calculate_custom_signals(context, data)

        for f in self._signal_buy_funcs:
            if f(context, data):
                buys += 1
            else:
                neutrals += 1

        for f in self._signal_sell_funcs:
            if f(context, data):
                sells += 1
            else:
                neutrals += 1

        if self._override_indicator_signals:
            return self._weigh_signals(context, buys, sells, neutrals)

        for i in self._market_indicators:
            if i.outputs is None:
                continue
            if i.signals_buy:
                self.log.debug("{}: BUY".format(i.name))
                buys += 1
            elif i.signals_sell:
                self.log.debug("{}: SELL".format(i.name))
                sells += 1
            else:
                neutrals += 1

        for i in self._ml_models:
            if i.signals_buy:
                self.log.debug("{}: BUY".format(i.name))
                buys += 1
            elif i.signals_sell:
                self.log.debug("{}: SELL".format(i.name))
                sells += 1
            else:
                neutrals += 1

        for d, manager in self._datasets.items():
            for i in manager._indicators:
                if i.signals_buy:
                    self.log.debug("{}: BUY".format(i.name))
                    buys += 1
                elif i.signals_sell:
                    self.log.debug("{}: SELL".format(i.name))
                    sells += 1
                else:
                    neutrals += 1

        self._weigh_signals(context, buys, sells, neutrals)

    def _weigh_signals(self, context, buys, sells, neutrals):
        self.log.debug(
            "Buy signals: {}, Sell signals: {}, Neutral Signals: {}".format(buys, sells, neutrals)
        )
        if buys > sells:
            msg = "Signaling to buy"
            self.log.notice(msg)
            self.notify(msg)
            self.make_buy(context)

        elif sells > buys:
            msg = "Signaling to sell"
            self.log.notice(msg)
            self.notify(msg)
            self.make_sell(context)

    def make_buy(self, context):
        if context.portfolio.cash < context.price * context.ORDER_SIZE:
            self.log.warn(
                "Skipping signaled buy due to cash amount: {} < {}".format(
                    context.portfolio.cash, (context.price * context.ORDER_SIZE)
                )
            )

            msg = """
            A signaled buy order was cancelled, because you don't have enough cash for the order.\n
            Consider adding more cash to your account or adjusting your order size
            """
            self.notify(dedent(msg))
            return

        self.log.notice("Making Buy Order")
        if self._buy_func is None:
            return self._default_buy(context)

        self._buy_func(context)

    def make_sell(self, context):
        if context.asset not in context.portfolio.positions:
            self.log.warn("Skipping signaled sell due b/c no position")
            msg = """\
            A signaled sell order was cancelled, because you currently have no posiiton.\n
            """
            self.notify(dedent(msg))
            return

        self.log.notice("Making Sell Order")
        if self._sell_func is None:
            return self._default_sell(context)

        self._sell_func(context)

    def check_open_positions(self, context):
        """Check open positions to sell to take profit or to stop loss.
        """
        if context.asset in context.portfolio.positions:
            position = context.portfolio.positions.get(context.asset)
            # self.log.info('Checking open positions: {amount} positions with cost basis {cost_basis}'.format(amount=position.amount, cost_basis=position.cost_basis))

            if context.price >= position.cost_basis * (1 + TAKE_PROFIT): # Take Profit
                self._take_profit_sell(context, position)

            if context.price < position.cost_basis * (1 - STOP_LOSS): # Stop Loss
                self._stop_loss_sell(context, position)

    def _take_profit_sell(self, context, position):
        order(
            asset=context.asset,
            amount=-position.amount,
            limit_price=context.price * (1 - context.SLIPPAGE_ALLOWED),
        )

        profit = (context.price * position.amount) - (position.cost_basis * position.amount)

        msg = "Sold {amount} @ {price} Profit: {profit}; Produced by take-profit signal".format(
                amount=position.amount, price=context.price, profit=profit, date=get_datetime())

        self.log.notice(msg)
        self.notify(dedent(msg))

    def _stop_loss_sell(self, context, position):
        order(
            asset=context.asset,
            amount=-position.amount,
            # limit_price=context.price * (1 - context.SLIPPAGE_ALLOWED),
        )

        profit = (context.price * position.amount) - (position.cost_basis * position.amount)

        msg = "Sold {amount} @ {price} Profit: {profit}; Produced by stop-loss signal at {date}".format(
                amount=position.amount, price=context.price, profit=profit, date=get_datetime())

        self.log.notice(msg)
        self.notify(dedent(msg))

    def _default_buy(self, context, size=None, price=None, slippage=None):
        position = context.portfolio.positions.get(context.asset)
        if position is None:
            self.log.info('Using default buy function')
            order(
                asset=context.asset,
                amount=context.ORDER_SIZE,
                limit_price=context.price * (1 + context.SLIPPAGE_ALLOWED)
            )
            msg = "Bought {amount} @ {price}".format(amount=context.ORDER_SIZE, price=context.price)
            self.log.notice(msg)
            self.notify(msg)
        else:
            msg = "Skipping signaled buy due to open position: {amount} positions with cost basis {cost_basis}".format(
                            amount=position.amount, cost_basis=position.cost_basis)
            self.log.warn(msg)
            self.notify(msg)

    def _default_sell(self, context, size=None, price=None, slippage=None):
        self.log.info('Using default sell function')
        position = context.portfolio.positions.get(context.asset)
        if position == 0:
            self.log.warn("Position Zero, skipping sell")
            return

        # Cost Basis
        cost_basis = position.cost_basis
        self.log.notice(
            "Holdings: {amount} @ {cost_basis}".format(
                amount=position.amount, cost_basis=cost_basis
            )
        )
        # Sell when holding and got sell singnal
        profit = (context.price * position.amount) - (cost_basis * position.amount)
        order_target_percent(
            asset=context.asset,
            target=0,
            limit_price=context.price * (1 - context.SLIPPAGE_ALLOWED),
        )
        msg = "Sold {amount} @ {price} Profit: {profit}".format(
            amount=position.amount, price=context.price, profit=profit
        )
        self.log.notice(msg)
        self.notify(msg)

    # Save the prices and analysis to send to analyze


    def run(self, live=False, simulate_orders=True, viz=True, as_job=False):
        """Executes the trade strategy as a catalyst algorithm

        Basic algorithm behavior is defined cia the config object, while
        iterative logic is managed by the Strategy object.
        """
        self.in_job = as_job
        self.viz = viz

        if self.in_job:
            job = get_current_job()
            job.meta['config'] = self.to_dict()
            job.meta['telegram_id'] = self.telegram_id
            job.save_meta()

        try:
            if live or self.trading_info.get("LIVE", False):
                self.run_live(simulate_orders=simulate_orders)
            else:
                self.run_backtest()

        except PricingDataNotLoadedError as e:
            self.log.critical('Failed to run stratey Requires data ingestion')
            raise e
            # from kryptos.worker import ingester
            # ingester.run_ingest(self.trading_info['EXCHANGE'], symbol=self.trading_info['ASSET'])
            # load.ingest_exchange(self.trading_info)
            # self.log.warn("Exchange ingested, please run the command again")
            # self.run(live, simulate_orders, viz, as_job)

    def run_backtest(self):
        run_algorithm(
            algo_namespace=self.id,
            capital_base=self.trading_info["CAPITAL_BASE"],
            data_frequency=self.trading_info["DATA_FREQ"],
            initialize=self._init_func,
            handle_data=self._process_data,
            analyze=self._analyze,
            exchange_name=self.trading_info["EXCHANGE"],
            quote_currency=self.trading_info["BASE_CURRENCY"],
            start=pd.to_datetime(self.trading_info["START"], utc=True),
            end=pd.to_datetime(self.trading_info["END"], utc=True),
        )


    def run_live(self, simulate_orders=True):
        self.log.notice('Running live trading, simulating orders: {}'.format(simulate_orders))
        self.is_live = True
        if self.trading_info['DATA_FREQ'] != 'minute':
            self.log.warn('"daily" data frequency is not supported in live mode, using "minute"')
            self.trading_info['DATA_FREQ'] = 'minute'

        run_algorithm(
            capital_base=self.trading_info["CAPITAL_BASE"],
            initialize=self._init_func,
            handle_data=self._process_data,
            analyze=self._analyze,
            exchange_name=self.trading_info["EXCHANGE"],
            live=True,
            algo_namespace=self.name,
            quote_currency=self.trading_info["BASE_CURRENCY"],
            live_graph=False,
            simulate_orders=simulate_orders,
            stats_output=None,
        )<|MERGE_RESOLUTION|>--- conflicted
+++ resolved
@@ -561,10 +561,6 @@
         filename = os.path.join(strat_dir, plot_file)
         plt.savefig(filename)
         plt.close()
-<<<<<<< HEAD
-=======
-
->>>>>>> 10f8c046
 
     def _analyze(self, context, results):
         """Plots results of algo performance, external data, and indicators"""
@@ -574,11 +570,7 @@
         self.notify(f"Your strategy {self.name} has completed. You're ending cash is {ending_cash}")
 
         self._make_plots(context, results)
-<<<<<<< HEAD
         # TODO - fix KeyError in quant analysis
-=======
-        #TODO - fix KeyError in quant analysis
->>>>>>> 10f8c046
         # quant.dump_plots_to_file(self.name, results)
 
         self.quant_results = quant.dump_summary_table(self.name, self.trading_info, results)
