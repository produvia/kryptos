{
    "_meta": {
        "hash": {
<<<<<<< HEAD
            "sha256": "1899f783c86c103febafa988ed5a82598bdfb53a4d2aab0a817d558f87f57ac1"
=======
            "sha256": "88e3f7a235f1209bf5d33bbecaf6271d71d1652f52219e7d41b65a99b07a8f17"
>>>>>>> a8ebd761
        },
        "pipfile-spec": 6,
        "requires": {
            "python_version": "3.6"
        },
        "sources": [
            {
                "name": "pypi",
                "url": "https://pypi.python.org/simple",
                "verify_ssl": true
            }
        ]
    },
    "default": {
        "aiodns": {
            "hashes": [
                "sha256:99d0652f2c02f73bfa646bf44af82705260a523014576647d7959e664830b26b",
                "sha256:d8677adc679ce8d0ef706c14d9c3d2f27a0e0cc11d59730cdbaf218ad52dd9ea"
            ],
            "markers": "python_version >= '3.5.3'",
            "version": "==1.1.1"
        },
        "aiohttp": {
            "hashes": [
                "sha256:0be9782f27f150acc18c20ddb035655625d054ead119eb6e906647eb9a94f6c4",
                "sha256:1b95d53f8dac13898f0a3e4af76f6f36d540fbfaefc4f4c9f43e436fa0e53d22",
                "sha256:1d62305fca4479b7f0a1254a78fa1e57e0440f5e9547a1d47e5f8dece264d414",
                "sha256:294cf24187b8bcf3e9b368f2d67e1a6584b0a27667886612eff02d0cd3be460f",
                "sha256:29cbcdf61b094140a10923ededcda6c961032d44518d64fc832cb602a5ff21e8",
                "sha256:359d3e7dfe9f0f6d8c6105152d6fbc45027992f40bdf971484dbc5e7dc7c456f",
                "sha256:43930d119cae96b1a743c2e542fe93bd8db48d8b0d041933bd0b008a29f286f2",
                "sha256:862c5694a192a18cbcf3553fdff121aa9abe1b4edd65af7953b258211808437d",
                "sha256:92b3aaa2896109be9a477f8a57314a144c9d56c6b7e16183e43e5fcad5e89da8",
                "sha256:9ba1394d3eea2a3e2641e9a93a95b6d8b09478ef1d2ce2845e0ee1511a2937d2",
                "sha256:a00d4115ae2f5dcf678f482e2235d89eea495e883297e5fd19db429aa1e64d43",
                "sha256:a169c6d5173c7f60e70055a2ab71b93c90f2d693164e93502744b82ff7c0e282",
                "sha256:bd2092d2c2cfdd3363e3815d473464b45c79e0794d60e7c4c89c2adc12ef64b4",
                "sha256:d51800bdc01d9c1c70fa3ed394a1755f93464354b04039b41d48ce1308517e81",
                "sha256:defc2afb61b9fd08b2d07e536a1497a50925f1078e598ebc7eba080d33cdd5f6"
            ],
            "markers": "python_version >= '3.5.3'",
            "version": "==3.2.1"
        },
        "alembic": {
            "hashes": [
                "sha256:85bd3ea7633024e4930900bc64fb58f9742dedbc6ebb6ecf25be2ea9a3c1b32e"
            ],
            "version": "==0.9.9"
        },
        "appnope": {
            "hashes": [
                "sha256:5b26757dc6f79a3b7dc9fab95359328d5747fcb2409d331ea66d0272b90ab2a0",
                "sha256:8b995ffe925347a2138d7ac0fe77155e4311a0ea6d6da4f5128fe4b3cbe5ed71"
            ],
            "markers": "sys_platform == 'darwin'",
            "version": "==0.1.0"
        },
<<<<<<< HEAD
=======
        "arrow": {
            "hashes": [
                "sha256:a558d3b7b6ce7ffc74206a86c147052de23d3d4ef0e17c210dd478c53575c4cd"
            ],
            "version": "==0.12.1"
        },
>>>>>>> a8ebd761
        "asn1crypto": {
            "hashes": [
                "sha256:2f1adbb7546ed199e3c90ef23ec95c5cf3585bac7d11fb7eb562a3fe89c64e87",
                "sha256:9d5c20441baf0cb60a4ac34cc447c6c189024b6b4c6cd7877034f4965c464e49"
            ],
            "version": "==0.24.0"
        },
        "async-timeout": {
            "hashes": [
                "sha256:474d4bc64cee20603e225eb1ece15e248962958b45a3648a9f5cc29e827a610c",
                "sha256:b3c0ddc416736619bd4a95ca31de8da6920c3b9a140c64dbef2b2fa7bf521287"
            ],
            "version": "==3.0.0"
        },
        "attrdict": {
            "hashes": [
                "sha256:86aeb6d3809e0344409f8148d7cac9eabce5f0b577c160b5e90d10df3f8d2ad3"
            ],
            "version": "==2.0.0"
        },
        "attrs": {
            "hashes": [
                "sha256:4b90b09eeeb9b88c35bc642cbac057e45a5fd85367b985bd2809c62b7b939265",
                "sha256:e0d0eb91441a3b53dab4d9b743eafc1ac44476296a2053b6ca3af0b139faf87b"
<<<<<<< HEAD
            ],
            "version": "==18.1.0"
        },
        "backcall": {
            "hashes": [
                "sha256:38ecd85be2c1e78f77fd91700c76e14667dc21e2713b63876c0eb901196e01e4",
                "sha256:bbbf4b1e5cd2bdb08f915895b51081c041bac22394fdfcfdfbe9f14b77c08bf2"
            ],
=======
            ],
            "version": "==18.1.0"
        },
        "backcall": {
            "hashes": [
                "sha256:38ecd85be2c1e78f77fd91700c76e14667dc21e2713b63876c0eb901196e01e4",
                "sha256:bbbf4b1e5cd2bdb08f915895b51081c041bac22394fdfcfdfbe9f14b77c08bf2"
            ],
>>>>>>> a8ebd761
            "version": "==0.1.0"
        },
        "bcolz": {
            "hashes": [
                "sha256:a8dafa42cd4f3ca130ecb81f7e778204a12c2180c18fd570ef753de58ee7ddbd"
            ],
            "version": "==0.12.1"
        },
        "bleach": {
            "hashes": [
                "sha256:b8fa79e91f96c2c2cd9fd1f9eda906efb1b88b483048978ba62fef680e962b34",
                "sha256:eb7386f632349d10d9ce9d4a838b134d4731571851149f9cc2c05a9a837a9a44"
            ],
            "version": "==2.1.3"
        },
        "boto3": {
            "hashes": [
<<<<<<< HEAD
                "sha256:6355384911b7d018d45756281fcf8b1f4d0e5204794fe61787b9e6cd14c74518",
                "sha256:71833f2d42b2a1c3b2c5456d26ae5d95a458a36efc20eb3a0d7fff1a33e84744"
            ],
            "version": "==1.7.28"
        },
        "botocore": {
            "hashes": [
                "sha256:1227b6512a7e85247cabbc0ab8a7e28cdcf1a1a725a8f77facb729c354a27593",
                "sha256:4c452c70e87ee727640e24e9c7b2de9bc91aca3d1f02d573514fa25e92dd4c83"
            ],
            "version": "==1.10.28"
=======
                "sha256:19d479abad241512051b11f681b93f37b1e6b03d8f2907daae94b4ca8d0da738",
                "sha256:38a811f3335b08690182fdbddb07f0cb5e8f0b5bccbcf9ef606ed2a2508a9fd7"
            ],
            "version": "==1.7.30"
        },
        "botocore": {
            "hashes": [
                "sha256:1f6d0a135c9505e0840b675e6bd6b556c85df2e63212ac6850f77edf9f68311a",
                "sha256:8dac26094f3dbebd2849c0774f050daad3f1abf1b35fad7525916a36372fe009"
            ],
            "version": "==1.10.30"
>>>>>>> a8ebd761
        },
        "bottleneck": {
            "hashes": [
                "sha256:6efcde5f830aed64feafca0359b51db0e184c72af8ba6675b4a99f263922eb36"
            ],
            "version": "==1.2.1"
        },
        "cchardet": {
            "hashes": [
                "sha256:07dace80abce108d42a82be5a598797c0c07575741d81e698819bd42d367cdde",
                "sha256:36d58862c158de32ace6497e7bafc7f85049b35a3abbd65118baffbe2a1ec1e5",
                "sha256:3f70d1c41f0694d1411b47868fdb7c3147fd1bf09c22e6565a765eedfb888989",
                "sha256:69311e20183056b45313475cc05c3e968faa2b14a466a6b0c23780645a462afe",
                "sha256:6dfc76b71f66e002a99efa68efe4366143e8845b54cf5623eb05b5fa8fb030d6",
                "sha256:6e001eb2ff93c4c31a9952cf01c71f5f95c758314032094df5cf086168678b23",
                "sha256:7187a01130b838cea449904f3aa5c0bee0609fcc0f5f667f4ce08ea99d102ddc",
                "sha256:823a981ba75fe8c12a0a0259eb80ec3a657273559f6d7445ba6fe2d2b061c8f9",
                "sha256:9c9269208b9f8d7446dbd970f6544ce48104096efab0f769ee5918066ba1ee7e",
                "sha256:a62b29c8c5a41f5ae95f620746d6db03b86fb259340fd991c9a608aabc60a275",
                "sha256:b94a65d3a8cc900058e6aaedc0dde9c99ffe436d8670d156784d7b561b874cf5",
                "sha256:d12b3f1913068975f9b9431f3cdc44488786523cc6d5467ffcb5bd43d3210157",
                "sha256:d6c8eb90a9aa77f94e040a75d563f65849ab3b0c8f675b27928a91583648f8f8",
                "sha256:e1c3addf0c7408f76b98bd5f55f3abe844716d47dd6ab0d32eea8caa11a8fa41",
                "sha256:e32c4a420c6f7c6ea8d8a1fe36c60c70316a4ca1779dba2e00044b61d8ee2017",
                "sha256:e47d90a8484cc425ca4c13a204901e24e2d0b3e206deef7cf391c10639d33d6b",
                "sha256:eb8ee148e9fc13101e0e19ac98552d24b82731fcfddc915eed216c13ebbebec0",
                "sha256:f4e3d0d9a0113cdfbc2fafa995674c1c49ed4166543b454945ca44d6e2148935",
                "sha256:feda07443d732d86c9821671a898107b96ceb00462f405ec1dc08a353a9ddab0"
            ],
            "markers": "python_version >= '3.5.3'",
            "version": "==2.1.1"
        },
        "ccxt": {
            "hashes": [
<<<<<<< HEAD
                "sha256:1ec06f25080f865e88b1c2714d992bd20f17f24c119cdf9a5f50d7cbfc186818",
                "sha256:71fab285191291ba57909db816c35663d694a8c28337041313069a5c47f425a1"
            ],
            "version": "==1.14.78"
=======
                "sha256:d5cf7f3bdde732cfc60ad28f3d5fc46695265561958f55eaf8529285ece34794",
                "sha256:db04925b0808d4af6f04bddbf0101c2b50ade38904d539ff39afcb5a3c481440"
            ],
            "version": "==1.14.115"
>>>>>>> a8ebd761
        },
        "certifi": {
            "hashes": [
                "sha256:13e698f54293db9f89122b0581843a782ad0934a4fe0172d2a980ba77fc61bb7",
                "sha256:9fa520c1bacfb634fa7af20a76bcbd3d5fb390481724c597da32c719a7dca4b0"
            ],
            "version": "==2018.4.16"
        },
        "cffi": {
            "hashes": [
                "sha256:151b7eefd035c56b2b2e1eb9963c90c6302dc15fbd8c1c0a83a163ff2c7d7743",
                "sha256:1553d1e99f035ace1c0544050622b7bc963374a00c467edafac50ad7bd276aef",
                "sha256:1b0493c091a1898f1136e3f4f991a784437fac3673780ff9de3bcf46c80b6b50",
                "sha256:2ba8a45822b7aee805ab49abfe7eec16b90587f7f26df20c71dd89e45a97076f",
                "sha256:3c85641778460581c42924384f5e68076d724ceac0f267d66c757f7535069c93",
                "sha256:3eb6434197633b7748cea30bf0ba9f66727cdce45117a712b29a443943733257",
                "sha256:4c91af6e967c2015729d3e69c2e51d92f9898c330d6a851bf8f121236f3defd3",
                "sha256:770f3782b31f50b68627e22f91cb182c48c47c02eb405fd689472aa7b7aa16dc",
                "sha256:79f9b6f7c46ae1f8ded75f68cf8ad50e5729ed4d590c74840471fc2823457d04",
                "sha256:7a33145e04d44ce95bcd71e522b478d282ad0eafaf34fe1ec5bbd73e662f22b6",
                "sha256:857959354ae3a6fa3da6651b966d13b0a8bed6bbc87a0de7b38a549db1d2a359",
                "sha256:87f37fe5130574ff76c17cab61e7d2538a16f843bb7bca8ebbc4b12de3078596",
                "sha256:95d5251e4b5ca00061f9d9f3d6fe537247e145a8524ae9fd30a2f8fbce993b5b",
                "sha256:9d1d3e63a4afdc29bd76ce6aa9d58c771cd1599fbba8cf5057e7860b203710dd",
                "sha256:a36c5c154f9d42ec176e6e620cb0dd275744aa1d804786a71ac37dc3661a5e95",
                "sha256:ae5e35a2c189d397b91034642cb0eab0e346f776ec2eb44a49a459e6615d6e2e",
                "sha256:b0f7d4a3df8f06cf49f9f121bead236e328074de6449866515cea4907bbc63d6",
                "sha256:b75110fb114fa366b29a027d0c9be3709579602ae111ff61674d28c93606acca",
                "sha256:ba5e697569f84b13640c9e193170e89c13c6244c24400fc57e88724ef610cd31",
                "sha256:be2a9b390f77fd7676d80bc3cdc4f8edb940d8c198ed2d8c0be1319018c778e1",
                "sha256:d5d8555d9bfc3f02385c1c37e9f998e2011f0db4f90e250e5bc0c0a85a813085",
                "sha256:e55e22ac0a30023426564b1059b035973ec82186ddddbac867078435801c7801",
                "sha256:e90f17980e6ab0f3c2f3730e56d1fe9bcba1891eeea58966e89d352492cc74f4",
                "sha256:ecbb7b01409e9b782df5ded849c178a0aa7c906cf8c5a67368047daab282b184",
                "sha256:ed01918d545a38998bfa5902c7c00e0fee90e957ce036a4000a88e3fe2264917",
                "sha256:edabd457cd23a02965166026fd9bfd196f4324fe6032e866d0f3bd0301cd486f",
                "sha256:fdf1c1dc5bafc32bc5d08b054f94d659422b05aba244d6be4ddc1c72d9aa70fb"
            ],
            "markers": "platform_python_implementation != 'pypy'",
            "version": "==1.11.5"
        },
        "chardet": {
            "hashes": [
                "sha256:84ab92ed1c4d4f16916e05906b6b75a6c0fb5db821cc65e70cbd64a3e2a5eaae",
                "sha256:fc323ffcaeaed0e0a02bf4d117757b98aed530d9ed4531e3e15460124c106691"
            ],
            "version": "==3.0.4"
        },
        "click": {
            "hashes": [
                "sha256:29f99fc6125fbc931b758dc053b3114e55c77a6e4c6c3a2674a2dc986016381d",
                "sha256:f15516df478d5a56180fbf80e68f206010e6d160fc39fa508b65e035fd75130b"
            ],
            "index": "pypi",
            "version": "==6.7"
        },
        "colorama": {
            "hashes": [
                "sha256:463f8483208e921368c9f306094eb6f725c6ca42b0f97e313cb5d5512459feda",
                "sha256:48eb22f4f8461b1df5734a074b57042430fb06e1d61bd1e11b078c0fe6d7a1f1"
            ],
            "index": "pypi",
            "version": "==0.3.9"
        },
        "contextlib2": {
            "hashes": [
                "sha256:509f9419ee91cdd00ba34443217d5ca51f5a364a404e1dce9e8979cea969ca48",
                "sha256:f5260a6e679d2ff42ec91ec5252f4eeffdcf21053db9113bd0a8e4d953769c00"
            ],
            "version": "==0.5.5"
        },
        "cryptography": {
            "hashes": [
                "sha256:3f3b65d5a16e6b52fba63dc860b62ca9832f51f1a2ae5083c78b6840275f12dd",
                "sha256:551a3abfe0c8c6833df4192a63371aa2ff43afd8f570ed345d31f251d78e7e04",
                "sha256:5cb990056b7cadcca26813311187ad751ea644712022a3976443691168781b6f",
                "sha256:60bda7f12ecb828358be53095fc9c6edda7de8f1ef571f96c00b2363643fa3cd",
                "sha256:6fef51ec447fe9f8351894024e94736862900d3a9aa2961528e602eb65c92bdb",
                "sha256:77d0ad229d47a6e0272d00f6bf8ac06ce14715a9fd02c9a97f5a2869aab3ccb2",
                "sha256:808fe471b1a6b777f026f7dc7bd9a4959da4bfab64972f2bbe91e22527c1c037",
                "sha256:9b62fb4d18529c84b961efd9187fecbb48e89aa1a0f9f4161c61b7fc42a101bd",
                "sha256:9e5bed45ec6b4f828866ac6a6bedf08388ffcfa68abe9e94b34bb40977aba531",
                "sha256:9fc295bf69130a342e7a19a39d7bbeb15c0bcaabc7382ec33ef3b2b7d18d2f63",
                "sha256:abd070b5849ed64e6d349199bef955ee0ad99aefbad792f0c587f8effa681a5e",
                "sha256:ba6a774749b6e510cffc2fb98535f717e0e5fd91c7c99a61d223293df79ab351",
                "sha256:c332118647f084c983c6a3e1dba0f3bcb051f69d12baccac68db8d62d177eb8a",
                "sha256:d6f46e862ee36df81e6342c2177ba84e70f722d9dc9c6c394f9f1f434c4a5563",
                "sha256:db6013746f73bf8edd9c3d1d3f94db635b9422f503db3fc5ef105233d4c011ab",
                "sha256:f57008eaff597c69cf692c3518f6d4800f0309253bb138b526a37fe9ef0c7471",
                "sha256:f6c821ac253c19f2ad4c8691633ae1d1a17f120d5b01ea1d256d7b602bc59887"
            ],
            "version": "==2.2.2"
        },
        "cycler": {
            "hashes": [
                "sha256:1d8a5ae1ff6c5cf9b93e8811e581232ad8920aeec647c37316ceac982b08cb2d",
                "sha256:cd7b2d1018258d7247a71425e9f26463dfb444d411c39569972f4ce586b0c9d8"
            ],
            "version": "==0.10.0"
        },
        "cyordereddict": {
            "hashes": [
                "sha256:d9b2c31796999770801a9a49403b8cb49510ecb64e5d1e9d4763ed44f2d5a76e"
            ],
            "version": "==1.0.0"
        },
        "cython": {
            "hashes": [
                "sha256:0344e9352b0915910e212c38403b63f902ce1cba75dde7a43a9112ff960eb2a5",
                "sha256:0a390c39e912fc5f82d5feae2d16ea061971407099e1efb0fecb255cb96fbeff",
                "sha256:0f2b2e09f94c498f555935e732b7321b5f62f00e7a789238f6c5ddd66987a54d",
                "sha256:15614592616b6dd5e919e158796350ebeba6cb6b5d2998cfff41b53f568c8355",
                "sha256:1aae6d6e9858888144cea147eb5e677830f45faaff3d305d77378c3cba55f526",
                "sha256:200583297f23e558744bc4688d8a2b2605ab6ad7d1494a9fd8c8094ad65ebf3c",
                "sha256:295facc211a6b55db9979455b856180f2839be22ab767ffdea55986bee83ca9f",
                "sha256:36c16bf39280fe857213d8da31c07a6179d3878c3dc2e435dce0974b9f8f0729",
                "sha256:3fef8dfa9cf86ab7814ca31369374ddd5b9524f54406aa83b53b5937965b8e88",
                "sha256:439d233d3214e3d69c033a9a93516758f2c8a03e83ea51ae14b6eed13687d224",
                "sha256:455ab39c6c0849a6c008fcdf2fae42475f18d0801a3be229e8f75367bbe3b325",
                "sha256:56821e3791209e6a11992e294afbf7e3dcda7d4fd54d06396dd521928d3d14fe",
                "sha256:62b594584889b33bbea7e71f9d7c5c6539091b341334ef7ca1ae7e30a9dd3e15",
                "sha256:70f81a75fb25c1c3c61843e3a6fe771a76c4ebf4d154455a7eff0740ad47dff4",
                "sha256:8011090beb09251cb4ece1e14263e574b38eda696b788552b369ad343373d0e9",
                "sha256:80d6a0369333a162fc32a22637f5870f3e87fb038c7b58860bbe00b05b58aa62",
                "sha256:85b04e32af58a3c008c0ba8169017770aaa342a5972b748f81d043d66363e437",
                "sha256:9ed273d82116fa148c92901b9639030e087979d455982bd7bf727fb486c0bd17",
                "sha256:a1af59e6c9b4acc07c429d8495fc016a35e0a1270f28c57317352f512df7e214",
                "sha256:b894ff4daf8dfaf657bf2d5e7190a4de11b2400b1e0fb0902974d35c23a26dea",
                "sha256:c2659981150b4de04397dcfd4bff64e384d3ba25af60d1b22820fdf108298cb2",
                "sha256:c981a750858f1727995acf861ab030b267d264ca6efda2f01104941187a3675f",
                "sha256:cc4152b19ec168391f7815d24b70c8911829ba281bd5fcd98cab9dc21abe62ff",
                "sha256:d0f5b1668e7f7f6fc9849f49a20c5db10562a0ab29cd66818894dfebbca7b304",
                "sha256:d7152006ed1a3adb8f978077b57d237ddafa188240af53cd72b5c79e4ed000e3",
                "sha256:e5f877472993474296125c22b84c334b550010815e513cccce73da854a132d64",
                "sha256:e7c2c87ff2f99ed4be1bb046d6eddfb388af627928037f9e0a420c05daaf14ed",
                "sha256:edd7d499685655031be5b4d33005096b6345f81eeb7ab9d2dd415db0c7bcf64e",
                "sha256:f99a777fda569a88deea863eac2722b5e88957c4d5f4413949740da791857ac9"
            ],
            "version": "==0.28.3"
        },
        "cytoolz": {
            "hashes": [
                "sha256:84cc06fa40aa310f2df79dd440fc5f84c3e20f01f9f7783fc9c38d0a11ba00e5"
            ],
            "version": "==0.9.0.1"
        },
        "decorator": {
            "hashes": [
                "sha256:2c51dff8ef3c447388fe5e4453d24a2bf128d3a4c32af3fabef1f01c6851ab82",
                "sha256:c39efa13fbdeb4506c476c9b3babf6a718da943dab7811c206005a4a956c080c"
            ],
            "version": "==4.3.0"
        },
        "docutils": {
            "hashes": [
                "sha256:02aec4bd92ab067f6ff27a38a38a41173bf01bed8f89157768c1573f53e474a6",
                "sha256:51e64ef2ebfb29cae1faa133b3710143496eca21c530f3f71424d77687764274",
                "sha256:7a4bd47eaf6596e1295ecb11361139febe29b084a87bf005bf899f9a42edc3c6"
            ],
            "version": "==0.14"
        },
        "e1839a8": {
            "editable": true,
            "path": "."
        },
        "empyrical": {
            "hashes": [
                "sha256:2dc7d3e2c96e8b2ef44aa41ea7674e828263898e2d54fd78f400c69ab54a7ffe"
            ],
            "version": "==0.2.1"
        },
        "enigma-catalyst": {
            "hashes": [
                "sha256:e79f1f56024bfdb1837901f0b9f3e2b675772fe6905cb5bf30315dc214e49bfd"
            ],
            "index": "pypi",
            "version": "==0.5.12"
        },
        "entrypoints": {
            "hashes": [
                "sha256:10ad569bb245e7e2ba425285b9fa3e8178a0dc92fc53b1e1c553805e15a8825b",
                "sha256:d2d587dde06f99545fb13a383d2cd336a8ff1f359c5839ce3a64c917d10c029f"
            ],
            "version": "==0.2.3"
        },
        "enum34": {
            "hashes": [
                "sha256:2d81cbbe0e73112bdfe6ef8576f2238f2ba27dd0d55752a776c41d38b7da2850",
                "sha256:644837f692e5f550741432dd3f223bbb9852018674981b1664e5dc339387588a",
                "sha256:6bd0f6ad48ec2aa117d3d141940d484deccda84d4fcd884f5c3d93c23ecd8c79",
                "sha256:8ad8c4783bf61ded74527bffb48ed9b54166685e4230386a9ed9b1279e2df5b1"
            ],
            "markers": "python_version == '3.3'",
            "version": "==1.1.6"
        },
        "entrypoints": {
            "hashes": [
                "sha256:10ad569bb245e7e2ba425285b9fa3e8178a0dc92fc53b1e1c553805e15a8825b",
                "sha256:d2d587dde06f99545fb13a383d2cd336a8ff1f359c5839ce3a64c917d10c029f"
            ],
            "version": "==0.2.3"
        },
        "eth-abi": {
            "hashes": [
                "sha256:717f33b654fdaed61c3276d26bfa6ca2006ce3254c98d6c8ed0ac645acd5b34b",
                "sha256:a0a9bd9c6985f7d696c195911f097ec70adc2199553f61ac6236c7066eea5ba9"
            ],
            "version": "==1.1.1"
        },
        "eth-account": {
            "hashes": [
                "sha256:165aa14c18526247c044221565fa6ef27332928abe5930aa949b207d6d6ac248",
                "sha256:a94823dbc5f8b66e0466c388c7b1b61dde06d64982b75d4b956512915f56f3f0"
            ],
            "version": "==0.2.3"
        },
        "eth-hash": {
            "hashes": [
<<<<<<< HEAD
                "sha256:270e57080a54fee55f4c2cedb18a641274630c322fab2caeeb0e78ef725f502c",
                "sha256:61358825b34ea659c57a4a6062062528ca9859f4f1b310845915d9b33f6f8e2f"
            ],
            "version": "==0.1.3"
=======
                "sha256:30536f6057128c9130598103fb574a6a3d75d482bda0b13c5488f2f68d9a1423",
                "sha256:42e6604e879b998002c915c1061ab317927329d7f47d3cbb80b83132dc7b58a4"
            ],
            "version": "==0.1.4"
>>>>>>> a8ebd761
        },
        "eth-keyfile": {
            "hashes": [
                "sha256:70d734af17efdf929a90bb95375f43522be4ed80c3b9e0a8bca575fb11cd1159",
                "sha256:939540efb503380bc30d926833e6a12b22c6750de80feef3720d79e5a79de47d"
            ],
            "version": "==0.5.1"
        },
        "eth-keys": {
            "hashes": [
                "sha256:5ab2612f457452dc0a318655051cdd05c20f4db2f445003a46c98d324101b0e4",
                "sha256:b48fc92a527bd905525855ebe45e79ba17be6654c4bedb947119648c145c74c0"
            ],
            "version": "==0.2.0b3"
        },
        "eth-rlp": {
            "hashes": [
                "sha256:05d8456981d85e16a9afa57f2f2c3356af5d1c49499cc8512cfcdc034b90dde5",
                "sha256:a94744c207ea731a7266bd0894179dc6e51a6a8965316000c8e823b5d7e07694"
            ],
            "version": "==0.1.2"
        },
        "eth-utils": {
            "hashes": [
                "sha256:0eb71bdafda7e7e4c80ba98c06b3f89472e8ba0183a149be678f13cbb3b2e9b4",
                "sha256:add4cc71b64e40b15c1e7b037905daf59da58e046004bde7a2915f86a7fc8e57"
            ],
            "version": "==1.0.3"
        },
        "flask": {
            "hashes": [
                "sha256:2271c0070dbcb5275fad4a82e29f23ab92682dc45f9dfbc22c02ba9b9322ce48",
                "sha256:a080b744b7e345ccfcbc77954861cb05b3c63786e93f2b3875e0913d44b43f05"
            ],
            "index": "pypi",
            "version": "==1.0.2"
        },
        "flask-jsonrpc": {
            "hashes": [
                "sha256:4d0cc9c20874093306af91f5a48009fb8659a041428dcdb11703598ffbbc97d0"
            ],
            "index": "pypi",
            "version": "==0.3.1"
        },
        "hexbytes": {
            "hashes": [
                "sha256:27cc227ae95fc20d44325ac0329a0293d656a05230da079650705030c7d7a819",
                "sha256:67e5608cb4a14d0a4ced058e595bb1f70c207ef2b5219fdc82af10e54bcf38de"
            ],
            "version": "==0.1.0"
        },
        "html5lib": {
            "hashes": [
                "sha256:20b159aa3badc9d5ee8f5c647e5efd02ed2a66ab8d354930bd9ff139fc1dc0a3",
                "sha256:66cb0dcfdbbc4f9c3ba1a63fdb511ffdbd4f513b2b6d81b80cd26ce6b3fb3736"
            ],
            "version": "==1.0.1"
        },
        "idna": {
            "hashes": [
                "sha256:2c6a5de3089009e3da7c5dde64a141dbc8551d5b7f6cf4ed7c2568d0cc520a8f",
                "sha256:8c7309c718f94b3a625cb648ace320157ad16ff131ae0af362c9f21b80ef6ec4"
            ],
            "version": "==2.6"
        },
        "idna-ssl": {
            "hashes": [
                "sha256:1293f030bc608e9aa9cdee72aa93c1521bbb9c7698068c61c9ada6772162b979"
            ],
            "version": "==1.0.1"
        },
        "inflection": {
            "hashes": [
                "sha256:18ea7fb7a7d152853386523def08736aa8c32636b047ade55f7578c4edeb16ca"
            ],
            "version": "==0.3.1"
        },
        "intervaltree": {
            "hashes": [
                "sha256:aca5804b88f70cb49050c37b6de59090570f77a75aec1932966cf69f6a48810b"
            ],
            "version": "==2.1.0"
        },
        "ipykernel": {
            "hashes": [
                "sha256:395f020610e33ffa0b0c9c0cd1a1d927d51ab9aa9f30a7ae36bb0c908a33e89c",
                "sha256:935941dba29d856eee34b8b5261d971bd5012547239ed73ddfff099143748c37",
                "sha256:c091449dd0fad7710ddd9c4a06e8b9e15277da306590bc07a3a1afa6b4453c8f"
            ],
            "version": "==4.8.2"
        },
        "ipython": {
            "hashes": [
                "sha256:a0c96853549b246991046f32d19db7140f5b1a644cc31f0dc1edc86713b7676f",
                "sha256:eca537aa61592aca2fef4adea12af8e42f5c335004dfa80c78caf80e8b525e5c"
            ],
            "version": "==6.4.0"
        },
        "ipython-genutils": {
            "hashes": [
                "sha256:72dd37233799e619666c9f639a9da83c34013a73e8bbc79a7a6348d93c61fab8",
                "sha256:eb2e116e75ecef9d4d228fdc66af54269afa26ab4463042e33785b887c628ba8"
            ],
            "version": "==0.2.0"
        },
        "itsdangerous": {
            "hashes": [
                "sha256:cbb3fcf8d3e33df861709ecaf89d9e6629cff0a217bc2848f1b41cd30d360519"
            ],
            "version": "==0.24"
        },
        "jedi": {
            "hashes": [
                "sha256:1972f694c6bc66a2fac8718299e2ab73011d653a6d8059790c3476d2353b99ad",
                "sha256:5861f6dc0c16e024cbb0044999f9cf8013b292c05f287df06d3d991a87a4eb89"
            ],
            "version": "==0.12.0"
        },
        "jinja2": {
            "hashes": [
                "sha256:74c935a1b8bb9a3947c50a54766a969d4846290e1e788ea44c1392163723c3bd",
                "sha256:f84be1bb0040caca4cea721fcbbbbd61f9be9464ca236387158b0feea01914a4"
            ],
            "version": "==2.10"
        },
        "jmespath": {
            "hashes": [
                "sha256:6a81d4c9aa62caf061cb517b4d9ad1dd300374cd4706997aff9cd6aedd61fc64",
                "sha256:f11b4461f425740a1d908e9a3f7365c3d2e569f6ca68a2ff8bc5bcd9676edd63"
            ],
            "version": "==0.9.3"
        },
        "jsonschema": {
            "hashes": [
                "sha256:000e68abd33c972a5248544925a0cae7d1125f9bf6c58280d37546b946769a08",
                "sha256:6ff5f3180870836cae40f06fa10419f557208175f13ad7bc26caa77beb1f6e02"
            ],
            "version": "==2.6.0"
        },
        "jupyter-client": {
            "hashes": [
                "sha256:27befcf0446b01e29853014d6a902dd101ad7d7f94e2252b1adca17c3466b761",
                "sha256:59e6d791e22a8002ad0e80b78c6fd6deecab4f9e1b1aa1a22f4213de271b29ea"
            ],
            "version": "==5.2.3"
        },
        "jupyter-core": {
            "hashes": [
                "sha256:927d713ffa616ea11972534411544589976b2493fc7e09ad946e010aa7eb9970",
                "sha256:ba70754aa680300306c699790128f6fbd8c306ee5927976cbe48adacf240c0b7"
            ],
            "version": "==4.4.0"
        },
        "jupyterlab": {
            "hashes": [
                "sha256:6a1af69fe0c0890891b5bb4cb9914edca68ed59b00ed50cd2bc78e230c739b55",
                "sha256:88290656a2db2e38ef913a257ec283f3b5bd99144ed3d52899c9af7030077554"
            ],
            "index": "pypi",
            "version": "==0.32.1"
        },
        "jupyterlab-launcher": {
            "hashes": [
                "sha256:c78646afa354856a7ba3d9583122b89603d24587126f4c49a04dd42f50c831ec",
                "sha256:d6308617fbdb3949c76356e8149c9835b65b01653fdefd983085c61d75f3c810"
            ],
            "version": "==0.10.5"
        },
        "kiwisolver": {
            "hashes": [
                "sha256:0ee4ed8b3ae8f5f712b0aa9ebd2858b5b232f1b9a96b0943dceb34df2a223bc3",
                "sha256:0f7f532f3c94e99545a29f4c3f05637f4d2713e7fd91b4dd8abfc18340b86cd5",
                "sha256:1a078f5dd7e99317098f0e0d490257fd0349d79363e8c923d5bb76428f318421",
                "sha256:1aa0b55a0eb1bd3fa82e704f44fb8f16e26702af1a073cc5030eea399e617b56",
                "sha256:2874060b91e131ceeff00574b7c2140749c9355817a4ed498e82a4ffa308ecbc",
                "sha256:379d97783ba8d2934d52221c833407f20ca287b36d949b4bba6c75274bcf6363",
                "sha256:3b791ddf2aefc56382aadc26ea5b352e86a2921e4e85c31c1f770f527eb06ce4",
                "sha256:4329008a167fac233e398e8a600d1b91539dc33c5a3eadee84c0d4b04d4494fa",
                "sha256:45813e0873bbb679334a161b28cb9606d9665e70561fd6caa8863e279b5e464b",
                "sha256:53a5b27e6b5717bdc0125338a822605084054c80f382051fb945d2c0e6899a20",
                "sha256:66f82819ff47fa67a11540da96966fb9245504b7f496034f534b81cacf333861",
                "sha256:79e5fe3ccd5144ae80777e12973027bd2f4f5e3ae8eb286cabe787bed9780138",
                "sha256:8b6a7b596ce1d2a6d93c3562f1178ebd3b7bb445b3b0dd33b09f9255e312a965",
                "sha256:9576cb63897fbfa69df60f994082c3f4b8e6adb49cccb60efb2a80a208e6f996",
                "sha256:95a25d9f3449046ecbe9065be8f8380c03c56081bc5d41fe0fb964aaa30b2195",
                "sha256:aaec1cfd94f4f3e9a25e144d5b0ed1eb8a9596ec36d7318a504d813412563a85",
                "sha256:acb673eecbae089ea3be3dcf75bfe45fc8d4dcdc951e27d8691887963cf421c7",
                "sha256:b15bc8d2c2848a4a7c04f76c9b3dc3561e95d4dabc6b4f24bfabe5fd81a0b14f",
                "sha256:b1c240d565e977d80c0083404c01e4d59c5772c977fae2c483f100567f50847b",
                "sha256:ce3be5d520b4d2c3e5eeb4cd2ef62b9b9ab8ac6b6fedbaa0e39cdb6f50644278",
                "sha256:e0f910f84b35c36a3513b96d816e6442ae138862257ae18a0019d2fc67b041dc",
                "sha256:ea36e19ac0a483eea239320aef0bd40702404ff8c7e42179a2d9d36c5afcb55c",
                "sha256:f923406e6b32c86309261b8195e24e18b6a8801df0cfc7814ac44017bfcb3939"
            ],
            "version": "==1.0.1"
        },
        "logbook": {
            "hashes": [
                "sha256:3c0a3ebd48e89fcdd725fe393eb9226c789dca5a4e7842d65e2f256645fd1cd9",
                "sha256:97a827a49db0f543cf67a87dbbb7f3164383c801c28641630e200d00c396baa8",
                "sha256:e273188067df6c82b09a0b51d1034628fcd2dab300a074c89e64c4dbbbec0328",
                "sha256:f25f247eed81b7befca3a4646a266c7f6f328a7152d75223f9d3d0ee6476c015",
                "sha256:f4d0b079756f99181d7d87b701b09af1f5d8b17110fe39465cc7afd94db1e95c"
            ],
            "version": "==1.4.0"
        },
        "lru-dict": {
            "hashes": [
                "sha256:365457660e3d05b76f1aba3e0f7fedbfcd6528e97c5115a351ddd0db488354cc"
            ],
            "version": "==1.1.6"
        },
        "lxml": {
            "hashes": [
                "sha256:01c45df6d90497c20aa2a07789a41941f9a1029faa30bf725fc7f6d515b1afe9",
                "sha256:0c9fef4f8d444e337df96c54544aeb85b7215b2ed7483bb6c35de97ac99f1bcd",
                "sha256:0e3cd94c95d30ba9ca3cff40e9b2a14e1a10a4fd8131105b86c6b61648f57e4b",
                "sha256:0e7996e9b46b4d8b4ac1c329a00e2d10edcd8380b95d2a676fccabf4c1dd0512",
                "sha256:1858b1933d483ec5727549d3fe166eeb54229fbd6a9d3d7ea26d2c8a28048058",
                "sha256:1b164bba1320b14905dcff77da10d5ce9c411ac4acc4fb4ed9a2a4d10fae38c9",
                "sha256:1b46f37927fa6cd1f3fe34b54f1a23bd5bea1d905657289e08e1297069a1a597",
                "sha256:231047b05907315ae9a9b6925751f9fd2c479cf7b100fff62485a25e382ca0d4",
                "sha256:28f0c6652c1b130f1e576b60532f84b19379485eb8da6185c29bd8c9c9bc97bf",
                "sha256:34d49d0f72dd82b9530322c48b70ac78cca0911275da741c3b1d2f3603c5f295",
                "sha256:3682a17fbf72d56d7e46db2e80ca23850b79c28cfe75dcd9b82f58808f730909",
                "sha256:3cf2830b9a6ad7f6e965fa53a768d4d2372a7856f20ffa6ce43d2fe9c0d34b19",
                "sha256:5b653c9379ce29ce271fbe1010c5396670f018e78b643e21beefbb3dc6d291de",
                "sha256:65a272821d5d8194358d6b46f3ca727fa56a6b63981606eac737c86d27309cdd",
                "sha256:691f2cd97cf026c611df1ea5055755eec7f878f2d4f4330dc8686583de6fc5fd",
                "sha256:6b6379495d3baacf7ed755ac68547c8dff6ce5d37bf370f0b7678888dc1283f9",
                "sha256:75322a531504d4f383264391d89993a42e286da8821ddc5ac315e57305cb84f0",
                "sha256:7f457cbda964257f443bac861d3a36732dcba8183149e7818ee2fb7c86901b94",
                "sha256:7ff1fc76d8804e0f870c343a72007ff587090c218b0f92d8ee784ac2b6eaf5b9",
                "sha256:8523fbde9c2216f3f2b950cb01ebe52e785eaa8a07ffeb456dd3576ca1b4fb9b",
                "sha256:8f37627f16e026523fca326f1b5c9a43534862fede6c3e99c2ba6a776d75c1ab",
                "sha256:a7182ea298cc3555ea56ffbb0748fe0d5e0d81451e2bc16d7f4645cd01b1ca70",
                "sha256:abbd2fb4a5a04c11b5e04eb146659a0cf67bb237dd3d7ca3b9994d3a9f826e55",
                "sha256:accc9f6b77bed0a6f267b4fae120f6008a951193d548cdbe9b61fc98a08b1cf8",
                "sha256:bd88c8ce0d1504fdfd96a35911dd4f3edfb2e560d7cfdb5a3d09aa571ae5fbae",
                "sha256:c557ad647facb3c0027a9d0af58853f905e85a0a2f04dcb73f8e665272fcdc3a",
                "sha256:defabb7fbb99f9f7b3e0b24b286a46855caef4776495211b066e9e6592d12b04",
                "sha256:e2629cdbcad82b83922a3488937632a4983ecc0fed3e5cfbf430d069382eeb9b"
            ],
            "version": "==4.2.1"
        },
        "mako": {
            "hashes": [
                "sha256:4e02fde57bd4abb5ec400181e4c314f56ac3e49ba4fb8b0d50bba18cb27d25ae"
            ],
            "version": "==1.0.7"
        },
        "markupsafe": {
            "hashes": [
                "sha256:a6be69091dac236ea9c6bc7d012beab42010fa914c459791d627dad4910eb665"
            ],
            "version": "==1.0"
        },
        "matplotlib": {
            "hashes": [
                "sha256:07055eb872fa109bd88f599bdb52065704b2e22d475b67675f345d75d32038a0",
                "sha256:0f2f253d6d51f5ed52a819921f8a0a8e054ce0daefcfbc2557e1c433f14dc77d",
                "sha256:1ef9fd285334bd6b0495b6de9d56a39dc95081577f27bafabcf28e0d318bed31",
                "sha256:3fb2db66ef98246bafc04b4ef4e9b0e73c6369f38a29716844e939d197df816a",
                "sha256:3fd90b407d1ab0dae686a4200030ce305526ff20b85a443dc490d194114b2dfa",
                "sha256:45dac8589ef1721d7f2ab0f48f986694494dfcc5d13a3e43a5cb6c816276094e",
                "sha256:4bb10087e09629ba3f9b25b6c734fd3f99542f93d71c5b9c023f28cb377b43a9",
                "sha256:4dc7ef528aad21f22be85e95725234c5178c0f938e2228ca76640e5e84d8cde8",
                "sha256:4f6a516d5ef39128bb16af7457e73dde25c30625c4916d8fbd1cc7c14c55e691",
                "sha256:70f0e407fbe9e97f16597223269c849597047421af5eb8b60dbaca0382037e78",
                "sha256:7b3d03c876684618e2a2be6abeb8d3a033c3a1bb38a786f751199753ef6227e6",
                "sha256:8944d311ce37bee1ba0e41a9b58dcf330ffe0cf29d7654c3d07c572215da68ac",
                "sha256:8ff08eaa25c66383fe3b6c7eb288da3c22dcedc4b110a0b592b35f68d0e093b2",
                "sha256:9d12378d6a236aa38326e27f3a29427b63edce4ce325745785aec1a7535b1f85",
                "sha256:abfd3d9390eb4f2d82cbcaa3a5c2834c581329b64eccb7a071ed9d5df27424f7",
                "sha256:bc4d7481f0e8ec94cb1afc4a59905d6274b3b4c389aba7a2539e071766671735",
                "sha256:dc0ba2080fd0cfdd07b3458ee4324d35806733feb2b080838d7094731d3f73d9",
                "sha256:f26fba7fc68994ab2805d77e0695417f9377a00d36ba4248b5d0f1e5adb08d24"
            ],
            "index": "pypi",
            "version": "==2.2.2"
        },
        "mistune": {
            "hashes": [
                "sha256:b4c512ce2fc99e5a62eb95a4aba4b73e5f90264115c40b70a21e1f7d4e0eac91",
                "sha256:bc10c33bfdcaa4e749b779f62f60d6e12f8215c46a292d05e486b869ae306619"
            ],
            "version": "==0.8.3"
        },
        "more-itertools": {
            "hashes": [
                "sha256:2b6b9893337bfd9166bee6a62c2b0c9fe7735dcf85948b387ec8cba30e85d8e8",
                "sha256:6703844a52d3588f951883005efcf555e49566a48afd4db4e965d69b883980d3",
                "sha256:a18d870ef2ffca2b8463c0070ad17b5978056f403fb64e3f15fe62a52db21cc0"
            ],
            "version": "==4.2.0"
        },
        "multidict": {
            "hashes": [
                "sha256:1a1d76374a1e7fe93acef96b354a03c1d7f83e7512e225a527d283da0d7ba5e0",
                "sha256:1d6e191965505652f194bc4c40270a842922685918a4f45e6936a6b15cc5816d",
                "sha256:295961a6a88f1199e19968e15d9b42f3a191c89ec13034dbc212bf9c394c3c82",
                "sha256:2be5af084de6c3b8e20d6421cb0346378a9c867dcf7c86030d6b0b550f9888e4",
                "sha256:2eb99617c7a0e9f2b90b64bc1fb742611718618572747d6f3d6532b7b78755ab",
                "sha256:4ba654c6b5ad1ae4a4d792abeb695b29ce981bb0f157a41d0fd227b385f2bef0",
                "sha256:5ba766433c30d703f6b2c17eb0b6826c6f898e5f58d89373e235f07764952314",
                "sha256:a59d58ee85b11f337b54933e8d758b2356fcdcc493248e004c9c5e5d11eedbe4",
                "sha256:a6e35d28900cf87bcc11e6ca9e474db0099b78f0be0a41d95bef02d49101b5b2",
                "sha256:b4df7ca9c01018a51e43937eaa41f2f5dce17a6382fda0086403bcb1f5c2cf8e",
                "sha256:bbd5a6bffd3ba8bfe75b16b5e28af15265538e8be011b0b9fddc7d86a453fd4a",
                "sha256:d870f399fcd58a1889e93008762a3b9a27cf7ea512818fc6e689f59495648355",
                "sha256:e9404e2e19e901121c3c5c6cffd5a8ae0d1d67919c970e3b3262231175713068"
            ],
            "version": "==4.3.1"
        },
        "multipledispatch": {
            "hashes": [
                "sha256:58803e7a748ccf551ea2a7886183248093f5f78df48c71417401f17d63208dfa",
                "sha256:9e92d63efad2c9b68562175d9148d8cb32d04bf5557991190e643749bf4ed954"
            ],
            "version": "==0.5.0"
        },
        "nbconvert": {
            "hashes": [
                "sha256:12b1a4671d4463ab73af6e4cbcc965b62254e05d182cd54995dda0d0ef9e2db9",
                "sha256:260d390b989a647575b8ecae2cd06a9eaead10d396733d6e50185d5ebd08996e"
            ],
            "version": "==5.3.1"
        },
        "nbformat": {
            "hashes": [
                "sha256:b9a0dbdbd45bb034f4f8893cafd6f652ea08c8c1674ba83f2dc55d3955743b0b",
                "sha256:f7494ef0df60766b7cabe0a3651556345a963b74dbc16bc7c18479041170d402"
            ],
            "version": "==4.4.0"
        },
        "ndg-httpsclient": {
            "hashes": [
                "sha256:683b7a17e8b093e422562e8b089a3ad5d87e00f8f8765aac128791ab9140eef3",
                "sha256:8647bb775de60e79fe795eeee602d705de4500a5b1a3d2224247c217dfa200a9",
                "sha256:c009f5430790936b3a97eaf9f968516664d97e146ab2bda991f0caadb7cc088b"
            ],
            "version": "==0.5.0"
        },
        "networkx": {
            "hashes": [
                "sha256:64272ca418972b70a196cb15d9c85a5a6041f09a2f32e0d30c0255f25d458bb1"
            ],
            "version": "==2.1"
        },
        "notebook": {
            "hashes": [
                "sha256:95dc9afa0444d05a0b76d6d1f5133c34a92a95f4e248efef3f59ccd2c2616c7d",
                "sha256:fa915c231e64a30d19cc2c70ccab6444cbaa93e44e92b5f8233dd9147ad0e664"
            ],
            "version": "==5.5.0"
        },
        "numexpr": {
            "hashes": [
                "sha256:1e6a6138d15912ccb5482f77a2461341f1e34186c8daca69398fd1ac148c92fc"
            ],
            "version": "==2.6.6.dev0"
        },
        "numpy": {
            "hashes": [
                "sha256:0074d42e2cc333800bd09996223d40ec52e3b1ec0a5cab05dacc09b662c4c1ae",
                "sha256:034717bfef517858abc79324820a702dc6cd063effb9baab86533e8a78670689",
                "sha256:0db6301324d0568089663ef2701ad90ebac0e975742c97460e89366692bd0563",
                "sha256:1864d005b2eb7598063e35c320787d87730d864f40d6410f768fe4ea20672016",
                "sha256:46ce8323ca9384814c7645298b8b627b7d04ce97d6948ef02da357b2389d6972",
                "sha256:510863d606c932b41d2209e4de6157ab3fdf52001d3e4ad351103176d33c4b8b",
                "sha256:560e23a12e7599be8e8b67621396c5bc687fd54b48b890adbc71bc5a67333f86",
                "sha256:57dc6c22d59054542600fce6fae2d1189b9c50bafc1aab32e55f7efcc84a6c46",
                "sha256:760550fdf9d8ec7da9c4402a4afe6e25c0f184ae132011676298a6b636660b45",
                "sha256:8670067685051b49d1f2f66e396488064299fefca199c7c80b6ba0c639fedc98",
                "sha256:9016692c7d390f9d378fc88b7a799dc9caa7eb938163dda5276d3f3d6f75debf",
                "sha256:98ff275f1b5907490d26b30b6ff111ecf2de0254f0ab08833d8fe61aa2068a00",
                "sha256:9ccf4d5c9139b1e985db915039baa0610a7e4a45090580065f8d8cb801b7422f",
                "sha256:a8dbab311d4259de5eeaa5b4e83f5f8545e4808f9144e84c0f424a6ee55a7b98",
                "sha256:aaef1bea636b6e552bbc5dae0ada87d4f6046359daaa97a05a013b0169620f27",
                "sha256:b8987e30d9a0eb6635df9705a75cf8c4a2835590244baecf210163343bc65176",
                "sha256:c3fe23df6fe0898e788581753da453f877350058c5982e85a8972feeecb15309",
                "sha256:c5eb7254cfc4bd7a4330ad7e1f65b98343836865338c57b0e25c661e41d5cfd9",
                "sha256:c80fcf9b38c7f4df666150069b04abbd2fe42ae640703a6e1f128cda83b552b7",
                "sha256:e33baf50f2f6b7153ddb973601a11df852697fba4c08b34a5e0f39f66f8120e1",
                "sha256:e8578a62a8eaf552b95d62f630bb5dd071243ba1302bbff3e55ac48588508736",
                "sha256:f22b3206f1c561dd9110b93d144c6aaa4a9a354e3b07ad36030df3ea92c5bb5b",
                "sha256:f39afab5769b3aaa786634b94b4a23ef3c150bdda044e8a32a3fc16ddafe803b"
            ],
            "index": "pypi",
            "version": "==1.14.3"
        },
        "pandas": {
            "hashes": [
                "sha256:08a98b2ffd9214aea0999db7417102d1b2de45b64c4f50a5ed1a50c6c5c3b91b",
                "sha256:092514870e4bc7843cbba32327805b1305d26d3cfa700afba88bc33c6093b836",
                "sha256:1667478d6093a15a0564c9eeb03b5ac91de94a147a6b5ad2272674f029e60cf7",
                "sha256:169873bd846bcfbdb387ae4fc0c324c629edcf92d495e8c498c7fa6b72fc517b",
                "sha256:51fd63166e59ac43d350e7d14857ea4217844a61b20d4c9d089177fcf8614b75",
                "sha256:60b235fbd26177aff3ff16408e4a8e52e922e5534bdd9df9c501cf919fecd260",
                "sha256:6f0f4f598c2b16746803c8bafef7c721c57e4844da752d36240c0acf97658014",
                "sha256:7189ea59e672766da26c81581bd12b91c371c386381b345f28ff19bca69ae5c5",
                "sha256:873532a9a9afe614e7c42bfa0e72a0d97cce1c6f1e5e93f0340f139cf647aad2",
                "sha256:a1aa1fb8b487bda388681dbd1438fa49655bf3f3a2f3e53101d2f65053d1f519",
                "sha256:a85d07962701184def927d82f216624737ff9f752f00384d3a8397cf5b52e2f8",
                "sha256:aa256d6c93885bebb93b56bc230115c8c279b65dc94e0d67086f159ab91b1f12",
                "sha256:ace3dc64604cb291e7906f83c2f99c495afa13dfbdd51cf82d242004dbe84401",
                "sha256:b7bf54959ef3ee82f55b169e3c1d3ba1818f14e876946056e8b8275e99ea69b0",
                "sha256:e740ddc6cafc2d9ae5bb8ff122e0509b5b2249f19b5dd123b375c09380f12064",
                "sha256:ea20a1d1aea4344173e31b45ae26c8261288a201e7ab438f9f4f69e41341b58d",
                "sha256:f18c85f69025161b8528877b3501b2e5c3b8aa8d87a4a2357f4c08992b206d3a",
                "sha256:ffd33b6013e969d6af2b7dd9393770856153f0507afcab0d66e82730509de43e"
            ],
            "version": "==0.19.2"
        },
        "pandas-datareader": {
            "hashes": [
                "sha256:14f4c64b34100d60753fcf04b4681322da4625d48e90efcd862a93aeacbc3118",
                "sha256:47681336a3f6e6953b024bd73f8bb005f36e8df831ccce336e9fc601c587e3db",
                "sha256:f05095f6a466053466ca2ab7c382af5cd0c41f9b042d80362f5d68300ff34466"
            ],
            "version": "==0.6.0"
        },
        "pandocfilters": {
            "hashes": [
                "sha256:b3dd70e169bb5449e6bc6ff96aea89c5eea8c5f6ab5e207fc2f521a2cf4a0da9"
            ],
            "version": "==1.4.2"
        },
        "parsimonious": {
            "hashes": [
                "sha256:ae0869d72a6e57703f24313a5f5748e73ebff836e6fe8b3ddf34ea0dc00d086b"
            ],
            "version": "==0.8.0"
        },
        "parso": {
            "hashes": [
                "sha256:cdef26e8adc10d589f3ec4eb444bd0a29f3f1eb6d72a4292ab8afcb9d68976a6",
                "sha256:f0604a40b96e062b0fd99cf134cc2d5cdf66939d0902f8267d938b0d5b26707f"
            ],
            "version": "==0.2.1"
        },
        "patsy": {
            "hashes": [
                "sha256:14269536ecedaae0a5a2f300faac7d0afa1cc47aa98c561f54ba7300d0ec4011",
                "sha256:e05f38d5c38c8d216f0cc2b765b1069b433c92d628b954fb2fee68d13e42883b"
            ],
            "version": "==0.5.0"
        },
        "pexpect": {
            "hashes": [
<<<<<<< HEAD
                "sha256:9783f4644a3ef8528a6f20374eeb434431a650c797ca6d8df0d81e30fffdfa24",
                "sha256:9f8eb3277716a01faafaba553d629d3d60a1a624c7cf45daa600d2148c30020c"
            ],
            "markers": "sys_platform != 'win32'",
            "version": "==4.5.0"
=======
                "sha256:2a8e88259839571d1251d278476f3eec5db26deb73a70be5ed5dc5435e418aba",
                "sha256:3fbd41d4caf27fa4a377bfd16fef87271099463e6fa73e92a52f92dfee5d425b"
            ],
            "markers": "sys_platform != 'win32'",
            "version": "==4.6.0"
>>>>>>> a8ebd761
        },
        "pickleshare": {
            "hashes": [
                "sha256:84a9257227dfdd6fe1b4be1319096c20eb85ff1e82c7932f36efccfe1b09737b",
                "sha256:c9a2541f25aeabc070f12f452e1f2a8eae2abd51e1cd19e8430402bdf4c1d8b5"
            ],
            "version": "==0.7.4"
        },
        "prompt-toolkit": {
            "hashes": [
                "sha256:1df952620eccb399c53ebb359cc7d9a8d3a9538cb34c5a1344bdbeb29fbcc381",
                "sha256:3f473ae040ddaa52b52f97f6b4a493cfa9f5920c255a12dc56a7d34397a398a4",
                "sha256:858588f1983ca497f1cf4ffde01d978a3ea02b01c8a26a8bbc5cd2e66d816917"
            ],
            "version": "==1.0.15"
        },
        "ptyprocess": {
            "hashes": [
                "sha256:e64193f0047ad603b71f202332ab5527c5e52aa7c8b609704fc28c0dc20c4365",
                "sha256:e8c43b5eee76b2083a9badde89fd1bbce6c8942d1045146e100b7b5e014f4f1a"
            ],
            "markers": "os_name != 'nt'",
            "version": "==0.5.2"
        },
        "pyasn1": {
            "hashes": [
                "sha256:2f57960dc7a2820ea5a1782b872d974b639aa3b448ac6628d1ecc5d0fe3986f2",
                "sha256:3651774ca1c9726307560792877db747ba5e8a844ea1a41feb7670b319800ab3",
                "sha256:602fda674355b4701acd7741b2be5ac188056594bf1eecf690816d944e52905e",
                "sha256:8fb265066eac1d3bb5015c6988981b009ccefd294008ff7973ed5f64335b0f2d",
                "sha256:9334cb427609d2b1e195bb1e251f99636f817d7e3e1dffa150cb3365188fb992",
                "sha256:9a15cc13ff6bf5ed29ac936ca941400be050dff19630d6cd1df3fb978ef4c5ad",
                "sha256:a66dcda18dbf6e4663bde70eb30af3fc4fe1acb2d14c4867a861681887a5f9a2",
                "sha256:ba77f1e8d7d58abc42bfeddd217b545fdab4c1eeb50fd37c2219810ad56303bf",
                "sha256:cdc8eb2eaafb56de66786afa6809cd9db2df1b3b595dcb25aa5b9dc61189d40a",
                "sha256:d01fbba900c80b42af5c3fe1a999acf61e27bf0e452e0f1ef4619065e57622da",
                "sha256:f281bf11fe204f05859225ec2e9da7a7c140b65deccd8a4eb0bc75d0bd6949e0",
                "sha256:fb81622d8f3509f0026b0683fe90fea27be7284d3826a5f2edf97f69151ab0fc"
            ],
            "version": "==0.4.3"
        },
        "pycares": {
            "hashes": [
                "sha256:0e81c971236bb0767354f1456e67ab6ae305f248565ce77cd413a311f9572bf5",
                "sha256:11c0ff3ccdb5a838cbd59a4e59df35d31355a80a61393bca786ca3b44569ba10",
                "sha256:170d62bd300999227e64da4fa85459728cc96e62e44780bbc86a915fdae01f78",
                "sha256:36f4c03df57c41a87eb3d642201684eb5a8bc194f4bafaa9f60ee6dc0aef8e40",
                "sha256:371ce688776da984c4105c8ca760cc60944b9b49ccf8335c71dc7669335e6173",
                "sha256:3a2234516f7db495083d8bba0ccdaabae587e62cfcd1b8154d5d0b09d3a48dfc",
                "sha256:3f288586592c697109b2b06e3988b7e17d9765887b5fc367010ee8500cbddc86",
                "sha256:40134cee03c8bbfbc644d4c0bc81796e12dd012a5257fb146c5a5417812ee5f7",
                "sha256:722f5d2c5f78d47b13b0112f6daff43ce4e08e8152319524d14f1f917cc5125e",
                "sha256:7b18fab0ed534a898552df91bc804bd62bb3a2646c11e054baca14d23663e1d6",
                "sha256:8a39d03bd99ea191f86b990ef67ecce878d6bf6518c5cde9173fb34fb36beb5e",
                "sha256:8ea263de8bf1a30b0d87150b4aa0e3203cf93bc1723ea3e7408a7d25e1299217",
                "sha256:943e2dc67ff45ab4c81d628c959837d01561d7e185080ab7a276b8ca67573fb5",
                "sha256:9d56a54c93e64b30c0d31f394d9890f175edec029cd846221728f99263cdee82",
                "sha256:b95b339c11d824f0bb789d31b91c8534916fcbdce248cccce216fa2630bb8a90",
                "sha256:bbfd9aba1e172cd2ab7b7142d49b28cf44d6451c4a66a870aff1dc3cb84849c7",
                "sha256:d8637bcc2f901aa61ec1d754abc862f9f145cb0346a0249360df4c159377018e",
                "sha256:e2446577eeea79d2179c9469d9d4ce3ab8a07d7985465c3cb91e7d74abc329b6",
                "sha256:e72fa163f37ae3b09f143cc6690a36f012d13e905d142e1beed4ec0e593ff657",
                "sha256:f32b7c63094749fbc0c1106c9a785666ec8afd49ecfe7002a30bb7c42e62b47c",
                "sha256:f50be4dd53f009cfb4b98c3c6b240e18ff9b17e3f1c320bd594bb83eddabfcb2"
            ],
            "version": "==2.3.0"
        },
        "pycparser": {
            "hashes": [
                "sha256:99a8ca03e29851d96616ad0404b4aad7d9ee16f25c9f9708a11faf2810f7b226"
            ],
            "version": "==2.18"
        },
        "pycryptodome": {
            "hashes": [
                "sha256:043c82cd3dd3120286a1b325ace93000cf52abb13a067c3ecb6220f874fe4c30",
                "sha256:0cdd73492859d853f60b8185715312dbca465879661e28d354d1cf5ea11860e7",
                "sha256:15013007e393d0cc0e69f4329a47c4c8597b7f3d02c12c03f805405542f70c71",
                "sha256:19d81b92bff837cdade735b9023808556bb4868e1ce194dad4d5ec4e2b2851f3",
                "sha256:1ceb3e87605c4f0080115a8a00abf45f5df27b0166a37fd669fbff4523273cfc",
                "sha256:2354a77051ed4a2959ce2aac508071eb3e42fc348ea39228b2eac335990bf508",
                "sha256:27bd2878200690b050dca34f505b5c623532324b3de40267c1484784063134df",
                "sha256:322f239e51fda80233762400a8975ab728639b571fa58545b95b9c44042af010",
                "sha256:49a71eb990af30ff6276cfe201eb83ed3640ae989c1b5973f7b55a46c94232d1",
                "sha256:4b5a2680008da3ac0cef2d3661597e0cbf8a3eb19eed35b859fd67e2de63eb85",
                "sha256:6d34fe5134eb5d62368e21e6f203ac1770bc7273e9536c4a280121312c2de53a",
                "sha256:733d5eb7e5ceed8b9d0b3c24c81f52c04cb5de6786461388204fceefe4456aa5",
                "sha256:7c73d3798fe2946953768b788ce554c0d4b390780f5e73d63bd833241af27bfe",
                "sha256:97af76f5200f15e97cac58d77f319dec40b4bada98de697c91a9517e63b41d1a",
                "sha256:97cc46ff02b99dafdc2e0385b325cec0f8a15bf8b285d6ed1d7e4a3bc2067ce1",
                "sha256:a561b59e0c3548eb649af381b7c38c6fd8392bbd4d0a8214794b2b761f405af4",
                "sha256:ab2c633bfc23cf41be9281228517cb6f87879f4f1aeb154ed72bd53ab7cc83e9",
                "sha256:adb54316998337f315520bbd8ef4d8bbd940b4ddfaef8ba1db3c137c5e499399",
                "sha256:b4a3b710287eb1fc3e2cc1af018063f003530dff00c9ea4c55ae19bc1f3923cc",
                "sha256:bcfdb66d6604882c3f96eea922552c2487cc0aec4b883cd217b9d341d2f8fad0",
                "sha256:c08c053eb8716bbbd5e13e38f453b9e46a063e68df8659f3c421dcb7519fd381",
                "sha256:e51da4ef9d9e2695a04044152f380c2db17adc9fc6fad8e24d863ead9cd548ed",
                "sha256:e850e07f54dc3de9a1efdd59d227fcd1cb30cdd307dafdc647c79e8f30cf5032",
                "sha256:ebc579c41fe26748dc1bad4f9105f08740ee28826293a28103b3875968695a5e",
                "sha256:ed94cb1b4bf24be734f2bf2db3e8ea75f3914d2f8e684291bee54bbe4a5a9151",
                "sha256:f5e19802295e63bdf83bb92849285c01f7167840efb1c1e08507a50b10ba7efa",
                "sha256:fc569682f012b1f62f8d28d8f9bc71f1de67648cd1bc124ef8ccf8db4edfc28a"
            ],
            "version": "==3.6.1"
        },
        "pygments": {
            "hashes": [
                "sha256:78f3f434bcc5d6ee09020f92ba487f95ba50f1e3ef83ae96b9d5ffa1bab25c5d",
                "sha256:dbae1046def0efb574852fab9e90209b23f556367b5a320c0bcb871c77c3e8cc"
            ],
            "version": "==2.2.0"
        },
        "pyopenssl": {
            "hashes": [
                "sha256:26ff56a6b5ecaf3a2a59f132681e2a80afcc76b4f902f612f518f92c2a1bf854",
                "sha256:6488f1423b00f73b7ad5167885312bb0ce410d3312eb212393795b53c8caa580"
            ],
            "version": "==18.0.0"
        },
        "pyparsing": {
            "hashes": [
                "sha256:0832bcf47acd283788593e7a0f542407bd9550a55a8a8435214a1960e04bcb04",
                "sha256:281683241b25fe9b80ec9d66017485f6deff1af5cde372469134b56ca8447a07",
                "sha256:8f1e18d3fd36c6795bb7e02a39fd05c611ffc2596c1e0d995d34d67630426c18",
                "sha256:9e8143a3e15c13713506886badd96ca4b579a87fbdf49e550dbfc057d6cb218e",
                "sha256:b8b3117ed9bdf45e14dcc89345ce638ec7e0e29b2b579fa1ecf32ce45ebac8a5",
                "sha256:e4d45427c6e20a59bf4f88c639dcc03ce30d193112047f94012102f235853a58",
                "sha256:fee43f17a9c4087e7ed1605bd6df994c6173c1e977d7ade7b651292fab2bd010"
            ],
            "version": "==2.2.0"
        },
        "python-dateutil": {
            "hashes": [
                "sha256:1adb80e7a782c12e52ef9a8182bebeb73f1d7e24e374397af06fb4956c8dc5c0",
                "sha256:e27001de32f627c22380a688bcc43ce83504a7bc5da472209b4c70f02829f0b8"
            ],
            "version": "==2.7.3"
        },
        "python-editor": {
            "hashes": [
                "sha256:a3c066acee22a1c94f63938341d4fb374e3fdd69366ed6603d7b24bed1efc565"
            ],
            "version": "==1.0.3"
        },
        "pytrends": {
            "hashes": [
                "sha256:574e2256c927d5a5211388894c2ba4fefb7092caf9694f413b335b752a3d2bfa"
            ],
            "index": "pypi",
            "version": "==4.4.0"
        },
        "pytz": {
            "hashes": [
                "sha256:65ae0c8101309c45772196b21b74c46b2e5d11b6275c45d251b150d5da334555",
                "sha256:c06425302f2cf668f1bba7a0a03f3c1d34d4ebeef2c72003da308b3947c7f749"
            ],
            "version": "==2018.4"
        },
        "pyzmq": {
            "hashes": [
                "sha256:0145ae59139b41f65e047a3a9ed11bbc36e37d5e96c64382fcdff911c4d8c3f0",
                "sha256:18de8a02768b1c0b3495ac635b24bd902fafc08befb70a6e68c4d343ccbd6cbd",
                "sha256:2fb4d745ffe0a65ebf8fd29df093bb5c0ac96a506cb05b9a7b7c94b2524ae7f6",
                "sha256:4193cc666591495ab7fe8d24fa8374a35f9775f16dc7c46e03615559e1fc1855",
                "sha256:445fed4d71ac48da258ba38f2e29c88c5091124212a4004a0a6a42e6586a7de1",
                "sha256:538dfdd9542cf9ff37cd958da03b58d56b53b90800159ea07adc51a8ec7ffcb8",
                "sha256:613ac1fc4591b1c6a0a52ce3ed17dbffd6a17e985df504e8b4cdb987f97285b1",
                "sha256:630fb21f7474eb9e409a1ad476bf1ec489a69eb021172d422f2485cc3a44cd79",
                "sha256:6c3632d2c17cf03ce728ffaa328d45bb053623b3a0aa9747adcde81778d5a4d5",
                "sha256:767e1d0b1f7fff1950127abc08c5a5af2754987bc6480c6d641bed6971278a7a",
                "sha256:863ec1bfa52da6eaa5c4aa59143eeaeb4ef7a076862407a548ec645f25e6d6df",
                "sha256:a0ecf4c3eccd92f030a4e3e334b9da6fa3ee86be00249343c74e476d70567d0f",
                "sha256:ad5a8b19b6671b52d30ccfc3a0f4c600e49c4e2dcc88caf4106ed5958dec8d5e",
                "sha256:b31f2b50ad2920f21b904f5edf66bee324e42bb978df1407ecf381b210d4678e",
                "sha256:b328c538061757f627d32f7f8885c16f1d2f59f5374e057822f3c8e6cd94c41b",
                "sha256:b89268020a843d4c3cc04180577ec061fe96d35f267b0b672cb006e4d70560da",
                "sha256:ba0b43aebf856e5e249250d74c1232d6600b6859328920d12e2ba72a565ab1b1",
                "sha256:bdb12b485b3440b5193cd337d27cc126cdfc54ea9f38df237e1ead6216435cbe",
                "sha256:c30d27c9b35285597b8ef3019f97b9b98457b053f65dcc87a90dfdd4db09ca78",
                "sha256:d51eb3902d27d691483243707bfa67972167a70269bbbc172b74eeac4f780a1d",
                "sha256:e5578ae84bb94e97adadfcb00106a1cb161cb8017f89b01f6c3737f356257811",
                "sha256:f35b4cdeffff79357a9d929daa2a8620fb362b2cbeebdc5dd2cf9fcd27c44821",
                "sha256:fb983aec4bddee3680a0b7395f99e4595d70d81841370da736c5dc642bad4cd2"
            ],
            "version": "==17.0.0"
        },
        "quandl": {
            "hashes": [
                "sha256:c6722937712138f1fa06bb2bd5d90db4b6df1b603bbc2069abe86918036aa9f4",
                "sha256:d0775db98e4d0f8e031825df896abda7260ab5169ff2cfadd16bb0ad32f08111"
            ],
            "index": "pypi",
            "version": "==3.3.0"
        },
        "redis": {
            "hashes": [
                "sha256:8a1900a9f2a0a44ecf6e8b5eb3e967a9909dfed219ad66df094f27f7d6f330fb",
                "sha256:a22ca993cea2962dbb588f9f30d0015ac4afcc45bee27d3978c0dbe9e97c6c0f"
            ],
            "version": "==2.10.6"
        },
        "redo": {
            "hashes": [
                "sha256:69ea97e4d934806475fe86f93e4f74da2994acab20c2e3cfe0d3ca6380e3f907"
            ],
            "version": "==1.6"
        },
        "requests": {
            "hashes": [
                "sha256:6a1b267aa90cac58ac3a765d067950e7dbbf75b1da07e895d1f594193a40a38b",
                "sha256:9c443e7324ba5b85070c4a818ade28bfabedf16ea10206da1132edaa6dda237e"
            ],
            "version": "==2.18.4"
        },
        "requests-file": {
            "hashes": [
                "sha256:75c175eed739270aec3c5279ffd74e6527dada275c5c0d76b5817e9c86bb7dea",
                "sha256:8f04aa6201bacda0567e7ac7f677f1499b0fc76b22140c54bc06edf1ba92e2fa"
            ],
            "version": "==1.4.3"
        },
        "requests-ftp": {
            "hashes": [
                "sha256:7504ceb5cba8a5c0135ed738596820a78c5f2be92d79b29f96ba99b183d8057a"
            ],
            "version": "==0.3.1"
        },
        "requests-toolbelt": {
            "hashes": [
                "sha256:42c9c170abc2cacb78b8ab23ac957945c7716249206f90874651971a4acff237",
                "sha256:f6a531936c6fa4c6cfce1b9c10d5c4f498d16528d2a54a22ca00011205a187b5"
            ],
            "version": "==0.8.0"
        },
        "rlp": {
            "hashes": [
                "sha256:492c11b18e89af42f98e96bca7671ffee4ad4cf5e69ea23b4d2221157d81b512",
                "sha256:dc6c5887f354508892b70f2897ca3d135411d669e0103092e689c224ef8de8e9"
            ],
            "version": "==1.0.1"
        },
        "rq": {
            "hashes": [
                "sha256:31a5f04d1410111617ae78756b86fc6b0cf300fe7445843ea3758b86d9f67bc5",
                "sha256:c1711bc43f298061166805763e6fa2353f03142e057e83f338d6e197a1be3157"
            ],
            "index": "pypi",
            "version": "==0.10.0"
        },
        "rq-dashboard": {
            "hashes": [
                "sha256:214bd915efc8d838a8ee86885fadbfef5fee025014490e6af9bbb0965de323ef"
            ],
            "index": "pypi",
            "version": "==0.3.11"
        },
        "s3transfer": {
            "hashes": [
                "sha256:90dc18e028989c609146e241ea153250be451e05ecc0c2832565231dacdf59c1",
                "sha256:c7a9ec356982d5e9ab2d4b46391a7d6a950e2b04c472419f5fdec70cc0ada72f"
            ],
            "version": "==0.1.13"
        },
        "scipy": {
            "hashes": [
                "sha256:0611ee97296265af4a21164a5323f8c1b4e8e15c582d3dfa7610825900136bb7",
                "sha256:08237eda23fd8e4e54838258b124f1cd141379a5f281b0a234ca99b38918c07a",
                "sha256:0e645dbfc03f279e1946cf07c9c754c2a1859cb4a41c5f70b25f6b3a586b6dbd",
                "sha256:0e9bb7efe5f051ea7212555b290e784b82f21ffd0f655405ac4f87e288b730b3",
                "sha256:108c16640849e5827e7d51023efb3bd79244098c3f21e4897a1007720cb7ce37",
                "sha256:340ef70f5b0f4e2b4b43c8c8061165911bc6b2ad16f8de85d9774545e2c47463",
                "sha256:3ad73dfc6f82e494195144bd3a129c7241e761179b7cb5c07b9a0ede99c686f3",
                "sha256:3b243c77a822cd034dad53058d7c2abf80062aa6f4a32e9799c95d6391558631",
                "sha256:404a00314e85eca9d46b80929571b938e97a143b4f2ddc2b2b3c91a4c4ead9c5",
                "sha256:423b3ff76957d29d1cce1bc0d62ebaf9a3fdfaf62344e3fdec14619bb7b5ad3a",
                "sha256:698c6409da58686f2df3d6f815491fd5b4c2de6817a45379517c92366eea208f",
                "sha256:729f8f8363d32cebcb946de278324ab43d28096f36593be6281ca1ee86ce6559",
                "sha256:8190770146a4c8ed5d330d5b5ad1c76251c63349d25c96b3094875b930c44692",
                "sha256:878352408424dffaa695ffedf2f9f92844e116686923ed9aa8626fc30d32cfd1",
                "sha256:8f841bbc21d3dad2111a94c490fb0a591b8612ffea86b8e5571746ae76a3deac",
                "sha256:c22b27371b3866c92796e5d7907e914f0e58a36d3222c5d436ddd3f0e354227a",
                "sha256:d0cdd5658b49a722783b8b4f61a6f1f9c75042d0e29a30ccb6cacc9b25f6d9e2",
                "sha256:d8491d4784aceb1f100ddb8e31239c54e4afab8d607928a9f7ef2469ec35ae01",
                "sha256:dfc5080c38dde3f43d8fbb9c0539a7839683475226cf83e4b24363b227dfe552",
                "sha256:e24e22c8d98d3c704bb3410bce9b69e122a8de487ad3dbfe9985d154e5c03a40",
                "sha256:e7a01e53163818d56eabddcafdc2090e9daba178aad05516b20c6591c4811020",
                "sha256:ee677635393414930541a096fc8e61634304bb0153e4e02b75685b11eba14cae",
                "sha256:f0521af1b722265d824d6ad055acfe9bd3341765735c44b5a4d0069e189a0f40"
            ],
            "version": "==1.1.0"
        },
        "send2trash": {
            "hashes": [
                "sha256:60001cc07d707fe247c94f74ca6ac0d3255aabcb930529690897ca2a39db28b2",
                "sha256:f1691922577b6fa12821234aeb57599d887c4900b9ca537948d2dac34aea888b"
            ],
            "version": "==1.5.0"
        },
        "simplegeneric": {
            "hashes": [
                "sha256:dc972e06094b9af5b855b3df4a646395e43d1c9d0d39ed345b7393560d0b9173"
            ],
            "version": "==0.8.1"
        },
        "six": {
            "hashes": [
                "sha256:70e8a77beed4562e7f14fe23a786b54f6296e34344c23bc42f07b15018ff98e9",
                "sha256:832dc0e10feb1aa2c68dcc57dbb658f1c7e65b9b61af69048abc87a2db00a0eb"
            ],
            "version": "==1.11.0"
        },
        "sortedcontainers": {
            "hashes": [
<<<<<<< HEAD
                "sha256:2c9db81119d0285a26119554e1ce7332b846ff7f0d05c9a46e9490423685808a",
                "sha256:87b80f909def3f73778a7c4572ae1d3615daad0c86fc01cb046b51c32bbf85c1"
            ],
            "version": "==2.0.2"
=======
                "sha256:34014aa3f1da6d7196d4733f8b058b5b4239534e3df9366f899394336c5b5ed5",
                "sha256:5ef9b9e3da1e235c54dc5ff0233ca663e1eb96063bf5ad1a67fa0acb780c9f57"
            ],
            "version": "==2.0.3"
>>>>>>> a8ebd761
        },
        "sqlalchemy": {
            "hashes": [
                "sha256:2d5f08f714a886a1382c18be501e614bce50d362384dc089474019ce0768151c"
            ],
            "version": "==1.2.8"
        },
        "statsmodels": {
            "hashes": [
                "sha256:0fd6af8db18b776c81c8fba54de20e9ec2f11b9310871b6b666d8805e3cf5ece",
                "sha256:18844bbd95fcf62885d195571334762533ae16de182e1032ccc1595a98ffffb4",
                "sha256:27e87cc6cd390fce8f44df225dadf589e1df6272f36b267ccdece2a9c4f52938",
                "sha256:2902f5eef49fc38c112ffd8168dd76f7ae27f6cb5aa735cf55bc887b49aaec6e",
                "sha256:5d91ad30b8e20a45f583077ffeb4352be01955033f3dcd09bc06c30be1d29e8f",
                "sha256:5de3d525b9a8679cd6c0f7f7c8cb8508275ab86cc3c1a140b2dc6b6390adb943",
                "sha256:6461f93a842c649922c2c9a9bc9d9c4834110b89de8c4af196a791ab8f42ba3b",
                "sha256:7c1a7cf557139f4bcbf97172268a8001156e42a7eeccca04d15c0cb7c3491ada",
                "sha256:8532885c5778f94dae7ad83c4ac3f6916d4c8eb294f47ecefe2f0d3b967e6a16",
                "sha256:95d35b33a301ded560662c733780ce58b37e218d122bb1b9c14e216aa9d42a2a",
                "sha256:b48e283ba171698dca3989c0c03e6f25d3f431640383d926235d26ce48f3891c",
                "sha256:c06fd4af98f4c7ab61c9a79fd051ad4d7247991a691c3b4883c611029bac30a2",
                "sha256:d2003c70c854f35a6446a465c61c994486039feb2fd47345a1e9984e95d55878",
                "sha256:d7182803cdb09f1f17a335c0eae71d84905da9b0bc35c3d2c2379745f33096d9",
                "sha256:e2d9fd696e2d1523386d0f64f115352acbfaf59d5ca4c681c23ea064393a2ac4",
                "sha256:ede078fdc9af857ed454d1e9e51831b2d577255c794d4044ecc332d40f3e3b36",
                "sha256:fbf789cc6d3fadca4350fa87e5f710ad2628e1fdff71bf8f853ecd49599ebe23"
            ],
            "version": "==0.9.0"
        },
        "ta-lib": {
            "hashes": [
                "sha256:16ab1e33c547fe72c10c28b02f6ae342fbcc7eef6a49ba961c639a6020aba56a"
            ],
            "index": "pypi",
            "version": "==0.4.17"
        },
        "tables": {
            "hashes": [
                "sha256:0b14fe054f88f5559a9865f7c693b6eb86dd9b5b2923593a969cd588bc083fd4",
                "sha256:0bece31a1d75a95b636bbdec0eae6b3c354054dd2ade35153a285d596d57e566",
                "sha256:1e350b33cb3881df4ac3eeacbe011a5be0ed6427ab2e2c9f7c2ca13e3be322aa",
                "sha256:1fb32e88c2f73ca4f6c4308a9553e9f4ba4507b521ea1ba51e2a5e63d3241987",
                "sha256:1fdd171efc416694d8ac58dd4d6960e0585a0855d9fb1de88246a27ec89c6a33",
                "sha256:202a8baeffd57158458cfe159701d063aae78ec0ab95328740d2d01d9f9cb77e",
                "sha256:3bdd0e5a6ff508f34afce35c3a97b10d362bd07892f4551581a915e6e627b198",
                "sha256:4c5425b36f75215677e308074734ba1a7d98b37183036c5d400f3dc5c1bda3ae",
                "sha256:6c3fb22c8b61f6d0591656bf8f835192045a93ebc51afb04eb9554d3c293e309",
                "sha256:7829fb940ea2463d8d5681d969cb6572675744f5509c121fa428aa13135e4cd4",
                "sha256:815674e3658c6b1a45625e457af8701a3e93d891239efffdba3e89cc9a721ba2",
                "sha256:b6aafe47154e2140c0a91bb38ebdb6ba67a24dd86263f1c294af8c11cb7deed4",
                "sha256:b7ec354b16e819b2244517162b7de79080e818963f5ea1cd922ad3db0cb349ba",
                "sha256:ba2c1bfa1f39bacaabd95dd8498c6d6dd20103f03305f46802a16584b9e4ad00",
                "sha256:bd35305dbd3e22768bd28daba562b925431b5825ead0c6a928d19eca759b5baa",
                "sha256:c09f138ddd4a954d6a4447bd52bac786198138e695601b077e3e5461f0ee99e9",
                "sha256:c0a3929c7421f2f1411405c777d441eb95f626c8b35d848bafb3d323b347b7d6",
                "sha256:d30dade2d6df5da0413f1e200ebdfda2dd80178da411d9b66ad023cad0e46c61",
                "sha256:fb7e7963ece3e908debd508880b1a76529f7db83984207f8744a6a24288853b9",
                "sha256:fd0c429d27bb62035614006dc910ff30bac0116e73f6f45971ccfd5d4a7ed160"
            ],
            "version": "==3.4.3"
        },
        "terminado": {
            "hashes": [
                "sha256:55abf9ade563b8f9be1f34e4233c7b7bde726059947a593322e8a553cc4c067a",
                "sha256:65011551baff97f5414c67018e908110693143cfbaeb16831b743fe7cad8b927"
            ],
            "version": "==0.8.1"
        },
        "testpath": {
            "hashes": [
                "sha256:039fa6a6c9fd3488f8336d23aebbfead5fa602c4a47d49d83845f55a595ec1b4",
                "sha256:0d5337839c788da5900df70f8e01015aec141aa3fe7936cb0d0a2953f7ac7609"
            ],
            "version": "==0.3.1"
        },
        "toolz": {
            "hashes": [
                "sha256:929f0a7ea7f61c178bd951bdae93920515d3fbdbafc8e6caf82d752b9b3b31c9"
            ],
            "version": "==0.9.0"
        },
        "tornado": {
            "hashes": [
                "sha256:1b83d5c10550f2653380b4c77331d6f8850f287c4f67d7ce1e1c639d9222fbc7",
                "sha256:408d129e9d13d3c55aa73f8084aa97d5f90ed84132e38d6932e63a67d5bec563",
                "sha256:88ce0282cce70df9045e515f578c78f1ebc35dcabe1d70f800c3583ebda7f5f5",
                "sha256:ba9fbb249ac5390bff8a1d6aa4b844fd400701069bda7d2e380dfe2217895101",
                "sha256:c050089173c2e9272244bccfb6a8615fb9e53b79420a5551acfa76094ecc3111"
            ],
            "version": "==5.0.2"
        },
        "traitlets": {
            "hashes": [
                "sha256:9c4bd2d267b7153df9152698efb1050a5d84982d3384a37b2c1f7723ba3e7835",
                "sha256:c6cb5e6f57c5a9bdaa40fa71ce7b4af30298fbab9ece9815b5d995ab6217c7d9"
            ],
            "version": "==4.3.2"
        },
        "urllib3": {
            "hashes": [
                "sha256:06330f386d6e4b195fbfc736b297f58c5a892e4440e54d294d7004e3a9bbea1b",
                "sha256:cc44da8e1145637334317feebd728bd869a35285b93cbb4cca2577da7e62db4f"
            ],
            "version": "==1.22"
        },
        "wcwidth": {
            "hashes": [
                "sha256:3df37372226d6e63e1b1e1eda15c594bca98a22d33a23832a90998faa96bc65e",
                "sha256:f4ebe71925af7b40a864553f761ed559b43544f8f71746c2d756c7fe788ade7c"
            ],
            "version": "==0.1.7"
        },
        "web3": {
            "hashes": [
                "sha256:87edb8e9e2be222a51e24010d7604cb5ee8e926f4282136df6842be5cec9eec1",
                "sha256:d282cc6fc4a011e289aecb482ce0f27139013e0ea0258639f23c0d7b08362448"
            ],
            "version": "==4.2.1"
        },
        "webencodings": {
            "hashes": [
                "sha256:a0af1213f3c2226497a97e2b3aa01a7e4bee4f403f95be16fc9acd2947514a78",
                "sha256:b36a1c245f2d304965eb4e0a82848379241dc04b865afcc4aab16748587e1923"
            ],
            "version": "==0.5.1"
        },
        "websockets": {
            "hashes": [
                "sha256:0b7b561bcbf992edd54e961b89551b5b6073415a0446fe445bd6554d41dabb95",
                "sha256:2469c98f2254878a49a6eda248d3ed8a89bbdca85cc316ff72ea15924cec9e1f",
                "sha256:29b676568e4fcb1a05064473b96243ef4e9391f251b4c485cf7f93507787b459",
                "sha256:2a05e42400de009c1c330167cd6d90b300d2364d2dd1e6539d01a6a22901967b",
                "sha256:39241fb291c1648e33dc41208be876a5771466291f0f6f7bff8f6732373084bd",
                "sha256:43c332fc331541c57d40c124089b270d668c25a6b04908bd688969375db7327f",
                "sha256:480259ec6e80f28859f23b5c231beb856fb96ab30e64ee621fdaf27da1515604",
                "sha256:9049ec652713f5132b512d3498c2d37264580714ccc95dbc0f7f9622c3f6da7e",
                "sha256:a17c45716178a42cc8f66f587507f01e169a75556749d88f714e4c1d295885d1",
                "sha256:a49d315db5a7a19d55422e1678e8a1c3b9661d7296bef3179fa620cf80b12674",
                "sha256:a911beb8149d7dae9d4c942927c448c05c41dfaa9c002a6bc26e269df932769b",
                "sha256:cf34479130704797ce28a478f0b5985abe71ea90999a1c956e15fe0b0b11d0dc",
                "sha256:d3724acff61ee1029fefc614cf005982338b033998a0b71fbb13a0a2fd99ab6f"
            ],
            "version": "==5.0.1"
        },
        "werkzeug": {
            "hashes": [
                "sha256:c3fd7a7d41976d9f44db327260e263132466836cef6f91512889ed60ad26557c",
                "sha256:d5da73735293558eb1651ee2fddc4d0dedcfa06538b8813a2e20011583c9e49b"
            ],
            "version": "==0.14.1"
        },
        "wrapt": {
            "hashes": [
                "sha256:d4d560d479f2c21e1b5443bbd15fe7ec4b37fe7e53d335d3b9b0a7b1226fe3c6"
            ],
            "version": "==1.10.11"
        },
        "yarl": {
            "hashes": [
                "sha256:0a5d90f6d6ed6204e58b9d10882ef1a1193010e76e744ba39e848e8ddf96ab7a",
                "sha256:1f96aa307067766c3edfc075739e5da8c790178d98f95e033fc8e22b8f2bc920",
                "sha256:2aec0ae0c50997e1a7af3ada4983e11caf212eee73eff6876ce26cf3a5072644",
                "sha256:42a7fc3d31c4c5b7fb7102380e1518e5af88e3bec7e89acf1213973e880bff6f",
                "sha256:6af895b45bd49254cc309ac0fe6e1595636a024953d710e01114257736184698",
                "sha256:9d25d6d6865979a5216b5bc2b9bd913dbaff636f74411baaa3e79c708ebeafbb",
                "sha256:c4c7682551c0b10b5c6fe0e359745759bd6298ab5839d9433ad0ed820def0d40",
                "sha256:c9adaa61e1d9487c69f40561a89fc68640dba05e014ed29315b586e106a95671",
                "sha256:d861e697e4f1dbd614c29c7594f0dd3dbc48144f1e1f9ed8380604c7dde6cb19",
                "sha256:e2dbf932bc9519281393973187075f1c2261a9e58032265ae47b2e79ece30ad8",
                "sha256:e938046ce94bcb21e4641712eee3f3c211fc1e5a4601fd89c031e638022097a3",
                "sha256:f00d067a08836c03646ace00baaf59697e978d2f1958b090c3a098c59221e175",
                "sha256:f96d8bd39ee85cb9e842e3c7ad8c7cfb875bebfe07d63e87ca3e3984cb2f1546"
            ],
            "version": "==1.1.0"
        }
    },
    "develop": {
        "appdirs": {
            "hashes": [
                "sha256:9e5896d1372858f8dd3344faf4e5014d21849c756c8d5701f78f8a103b372d92",
                "sha256:d8b24664561d0d34ddfaec54636d502d7cea6e29c3eaf68f3df6180863e2166e"
            ],
            "version": "==1.4.3"
        },
        "attrs": {
            "hashes": [
                "sha256:4b90b09eeeb9b88c35bc642cbac057e45a5fd85367b985bd2809c62b7b939265",
                "sha256:e0d0eb91441a3b53dab4d9b743eafc1ac44476296a2053b6ca3af0b139faf87b"
            ],
            "version": "==18.1.0"
        },
        "black": {
            "hashes": [
                "sha256:58594128efb5d21f359c8680911241985e627eb3505397f3982ffbae914d8202",
                "sha256:dfb0e344587510ef662785f4a8991addb4017840459bb6d1d53d344ab0f10300"
            ],
            "index": "pypi",
            "version": "==18.4a4"
        },
        "click": {
            "hashes": [
                "sha256:29f99fc6125fbc931b758dc053b3114e55c77a6e4c6c3a2674a2dc986016381d",
                "sha256:f15516df478d5a56180fbf80e68f206010e6d160fc39fa508b65e035fd75130b"
            ],
            "index": "pypi",
            "version": "==6.7"
        }
    }
}<|MERGE_RESOLUTION|>--- conflicted
+++ resolved
@@ -1,11 +1,7 @@
 {
     "_meta": {
         "hash": {
-<<<<<<< HEAD
-            "sha256": "1899f783c86c103febafa988ed5a82598bdfb53a4d2aab0a817d558f87f57ac1"
-=======
             "sha256": "88e3f7a235f1209bf5d33bbecaf6271d71d1652f52219e7d41b65a99b07a8f17"
->>>>>>> a8ebd761
         },
         "pipfile-spec": 6,
         "requires": {
@@ -63,15 +59,12 @@
             "markers": "sys_platform == 'darwin'",
             "version": "==0.1.0"
         },
-<<<<<<< HEAD
-=======
         "arrow": {
             "hashes": [
                 "sha256:a558d3b7b6ce7ffc74206a86c147052de23d3d4ef0e17c210dd478c53575c4cd"
             ],
             "version": "==0.12.1"
         },
->>>>>>> a8ebd761
         "asn1crypto": {
             "hashes": [
                 "sha256:2f1adbb7546ed199e3c90ef23ec95c5cf3585bac7d11fb7eb562a3fe89c64e87",
@@ -96,7 +89,6 @@
             "hashes": [
                 "sha256:4b90b09eeeb9b88c35bc642cbac057e45a5fd85367b985bd2809c62b7b939265",
                 "sha256:e0d0eb91441a3b53dab4d9b743eafc1ac44476296a2053b6ca3af0b139faf87b"
-<<<<<<< HEAD
             ],
             "version": "==18.1.0"
         },
@@ -105,16 +97,6 @@
                 "sha256:38ecd85be2c1e78f77fd91700c76e14667dc21e2713b63876c0eb901196e01e4",
                 "sha256:bbbf4b1e5cd2bdb08f915895b51081c041bac22394fdfcfdfbe9f14b77c08bf2"
             ],
-=======
-            ],
-            "version": "==18.1.0"
-        },
-        "backcall": {
-            "hashes": [
-                "sha256:38ecd85be2c1e78f77fd91700c76e14667dc21e2713b63876c0eb901196e01e4",
-                "sha256:bbbf4b1e5cd2bdb08f915895b51081c041bac22394fdfcfdfbe9f14b77c08bf2"
-            ],
->>>>>>> a8ebd761
             "version": "==0.1.0"
         },
         "bcolz": {
@@ -132,19 +114,6 @@
         },
         "boto3": {
             "hashes": [
-<<<<<<< HEAD
-                "sha256:6355384911b7d018d45756281fcf8b1f4d0e5204794fe61787b9e6cd14c74518",
-                "sha256:71833f2d42b2a1c3b2c5456d26ae5d95a458a36efc20eb3a0d7fff1a33e84744"
-            ],
-            "version": "==1.7.28"
-        },
-        "botocore": {
-            "hashes": [
-                "sha256:1227b6512a7e85247cabbc0ab8a7e28cdcf1a1a725a8f77facb729c354a27593",
-                "sha256:4c452c70e87ee727640e24e9c7b2de9bc91aca3d1f02d573514fa25e92dd4c83"
-            ],
-            "version": "==1.10.28"
-=======
                 "sha256:19d479abad241512051b11f681b93f37b1e6b03d8f2907daae94b4ca8d0da738",
                 "sha256:38a811f3335b08690182fdbddb07f0cb5e8f0b5bccbcf9ef606ed2a2508a9fd7"
             ],
@@ -156,7 +125,6 @@
                 "sha256:8dac26094f3dbebd2849c0774f050daad3f1abf1b35fad7525916a36372fe009"
             ],
             "version": "==1.10.30"
->>>>>>> a8ebd761
         },
         "bottleneck": {
             "hashes": [
@@ -191,17 +159,10 @@
         },
         "ccxt": {
             "hashes": [
-<<<<<<< HEAD
-                "sha256:1ec06f25080f865e88b1c2714d992bd20f17f24c119cdf9a5f50d7cbfc186818",
-                "sha256:71fab285191291ba57909db816c35663d694a8c28337041313069a5c47f425a1"
-            ],
-            "version": "==1.14.78"
-=======
                 "sha256:d5cf7f3bdde732cfc60ad28f3d5fc46695265561958f55eaf8529285ece34794",
                 "sha256:db04925b0808d4af6f04bddbf0101c2b50ade38904d539ff39afcb5a3c481440"
             ],
             "version": "==1.14.115"
->>>>>>> a8ebd761
         },
         "certifi": {
             "hashes": [
@@ -420,17 +381,10 @@
         },
         "eth-hash": {
             "hashes": [
-<<<<<<< HEAD
-                "sha256:270e57080a54fee55f4c2cedb18a641274630c322fab2caeeb0e78ef725f502c",
-                "sha256:61358825b34ea659c57a4a6062062528ca9859f4f1b310845915d9b33f6f8e2f"
-            ],
-            "version": "==0.1.3"
-=======
                 "sha256:30536f6057128c9130598103fb574a6a3d75d482bda0b13c5488f2f68d9a1423",
                 "sha256:42e6604e879b998002c915c1061ab317927329d7f47d3cbb80b83132dc7b58a4"
             ],
             "version": "==0.1.4"
->>>>>>> a8ebd761
         },
         "eth-keyfile": {
             "hashes": [
@@ -881,19 +835,11 @@
         },
         "pexpect": {
             "hashes": [
-<<<<<<< HEAD
-                "sha256:9783f4644a3ef8528a6f20374eeb434431a650c797ca6d8df0d81e30fffdfa24",
-                "sha256:9f8eb3277716a01faafaba553d629d3d60a1a624c7cf45daa600d2148c30020c"
-            ],
-            "markers": "sys_platform != 'win32'",
-            "version": "==4.5.0"
-=======
                 "sha256:2a8e88259839571d1251d278476f3eec5db26deb73a70be5ed5dc5435e418aba",
                 "sha256:3fbd41d4caf27fa4a377bfd16fef87271099463e6fa73e92a52f92dfee5d425b"
             ],
             "markers": "sys_platform != 'win32'",
             "version": "==4.6.0"
->>>>>>> a8ebd761
         },
         "pickleshare": {
             "hashes": [
@@ -1207,17 +1153,10 @@
         },
         "sortedcontainers": {
             "hashes": [
-<<<<<<< HEAD
-                "sha256:2c9db81119d0285a26119554e1ce7332b846ff7f0d05c9a46e9490423685808a",
-                "sha256:87b80f909def3f73778a7c4572ae1d3615daad0c86fc01cb046b51c32bbf85c1"
-            ],
-            "version": "==2.0.2"
-=======
                 "sha256:34014aa3f1da6d7196d4733f8b058b5b4239534e3df9366f899394336c5b5ed5",
                 "sha256:5ef9b9e3da1e235c54dc5ff0233ca663e1eb96063bf5ad1a67fa0acb780c9f57"
             ],
             "version": "==2.0.3"
->>>>>>> a8ebd761
         },
         "sqlalchemy": {
             "hashes": [
