# From catalyst examples

# Run Command
# catalyst run --start 2017-1-1 --end 2017-11-1 -o talib_simple.pickle \
#   -f talib_simple.py -x poloniex
#
# Description
# Simple TALib Example showing how to use various indicators
# in you strategy. Based loosly on
# https://github.com/mellertson/talib-macd-example/blob/master/talib-macd-matplotlib-example.py
<<<<<<< HEAD
=======

>>>>>>> 334b91ff
import numpy as np
import pandas as pd
import talib as ta
from logbook import Logger

from catalyst.api import order, order_target_percent

NAMESPACE = "rsi_ta"
log = Logger(NAMESPACE)


def initialize(context):
    log.info("Starting TALib Simple Example")

    context.ORDER_SIZE = 10
    context.SLIPPAGE_ALLOWED = 0.05

    context.swallow_errors = True
    context.errors = []

    # Bars to look at per iteration should be bigger than SMA_SLOW
    context.BARS = 365
    context.COUNT = 0

    # Technical Analysis Settings
    context.RSI_PERIOD = 14
    context.RSI_OVER_BOUGHT = 80
    context.RSI_OVER_SOLD = 20
    context.RSI_AVG_PERIOD = 15

    pass


def perform_ta(context, data):
    # Get price, open, high, low, close
    prices = data.history(
        context.asset,
        bar_count=context.BARS,
        fields=["price", "open", "high", "low", "close"],
        frequency="1d",
    )

    # Create a analysis data frame
    analysis = pd.DataFrame(index=prices.index)

    # Relative Strength Index
    analysis["rsi"] = ta.RSI(prices.close.as_matrix(), context.RSI_PERIOD)
    # RSI SMA
    analysis["sma_r"] = ta.SMA(analysis.rsi.as_matrix(), context.RSI_AVG_PERIOD)

    # RSI OVER BOUGHT & Decreasing
    analysis["rsi_over_bought"] = np.where(
        (analysis.rsi > context.RSI_OVER_BOUGHT) & (analysis.rsi < analysis.rsi.shift(1)), 1, 0
    )

    # RSI OVER SOLD & Increasing
    analysis["rsi_over_sold"] = np.where(
        (analysis.rsi < context.RSI_OVER_SOLD) & (analysis.rsi > analysis.rsi.shift(1)), 1, 0
    )

    # Save the prices and analysis to send to analyze
    context.prices = prices
    context.analysis = analysis
    context.price = data.current(context.asset, "price")

    makeOrders(context, analysis)

    # Log the values of this bar
    logAnalysis(analysis)


def trade_logic(context, data):
    log.info("handling bar {}".format(data.current_dt))
    try:
        perform_ta(context, data)
    except Exception as e:
        log.warn("aborting the bar on error {}".format(e))
        context.errors.append(e)

    log.info(
        "completed bar {}, total execution errors {}".format(data.current_dt, len(context.errors))
    )

    if len(context.errors) > 0:
        log.info("the errors:\n{}".format(context.errors))


def makeOrders(context, analysis):
    if context.asset in context.portfolio.positions:

        # Current position
        position = context.portfolio.positions[context.asset]

        if position == 0:
            log.info("Position Zero")
            return

        # Cost Basis
        cost_basis = position.cost_basis

        log.info(
            "Holdings: {amount} @ {cost_basis}".format(
                amount=position.amount, cost_basis=cost_basis
            )
        )

        # Sell when holding and got sell singnal
        if isSell(context, analysis):
            profit = (context.price * position.amount) - (cost_basis * position.amount)
            order_target_percent(
                asset=context.asset,
                target=0,
                limit_price=context.price * (1 - context.SLIPPAGE_ALLOWED)
            )
            log.info(
                "Sold {amount} @ {price} Profit: {profit}".format(
                    amount=position.amount, price=context.price, profit=profit
                )
            )
        else:
            log.info("no buy or sell opportunity found")
    else:
        # Buy when not holding and got buy signal
        if isBuy(context, analysis):
            if context.portfolio.cash < context.price * context.ORDER_SIZE:
                log.warn(
                    "Skipping signaled buy due to cash amount: {} < {}".format(
                        context.portfolio.cash, (context.price * context.ORDER_SIZE)
                    )
                )
            order(
                asset=context.asset,
                amount=context.ORDER_SIZE,
                limit_price=context.price * (1 + context.SLIPPAGE_ALLOWED)
            )
            log.info(
                "Bought {amount} @ {price}".format(amount=context.ORDER_SIZE, price=context.price)
            )


def isBuy(context, analysis):
    # Bullish RSI
    if getLast(analysis, "rsi_over_sold") == 1:
        return True

    return False


def isSell(context, analysis):
    # Bearish RSI
    if getLast(analysis, "rsi_over_bought") == 0:
        return True

    return False


def logAnalysis(analysis):
    # Log only the last value in the array
    log.info("- rsi:            {:.2f}".format(getLast(analysis, "rsi")))
    log.info("- rsi_over_bought:       {}".format(getLast(analysis, "rsi_over_bought")))
    log.info("- rsi_over_sold:       {}".format(getLast(analysis, "rsi_over_sold")))


def getLast(arr, name):
    return arr[name][arr[name].index[-1]]<|MERGE_RESOLUTION|>--- conflicted
+++ resolved
@@ -8,10 +8,6 @@
 # Simple TALib Example showing how to use various indicators
 # in you strategy. Based loosly on
 # https://github.com/mellertson/talib-macd-example/blob/master/talib-macd-matplotlib-example.py
-<<<<<<< HEAD
-=======
-
->>>>>>> 334b91ff
 import numpy as np
 import pandas as pd
 import talib as ta
