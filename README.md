# Kryptos

## About

Kryptos AI is a virtual investment assistant that manages your cryptocurrency portfolio. To learn more, check out the [Kryptos Slide Deck](https://docs.google.com/presentation/d/1O3BQ6fS9SuokJud8TZ1XPXX5QbjefAEiXNR3cxJIJwE/view) and the [Kryptos White Paper](https://docs.google.com/document/d/1Um9yoosEj-oZdEF3yMK2pt5TI0O2aRYhgkC0XJf_BVo/view).


## Installation

To get the entire project up and running locally:


Clone the repo:
```bash
$ git clone https://github.com/produvia/kryptos.git
$ cd kryptos
```

Build the docker images
```bash
docker-compose build
```


## Running locally

```bash
docker-compose up
```

This will spin up a web, worker, ml, postgres, and redis container.

The web app will be accessible at http://0.0.0.0:8080

You can also view the RQ dashboard at http://0.0.0.0:8080/rq


## Local Development

 To only view the logs of a desired service:
```bash
docker-compose up -d
docker-compose logs -f <web|worker|ml>
```

 To simply run strategies from CLI:
```bash
docker-compose up -d
docker exec -it worker /bin/bash
```

This will provide a command prompt inside the worker container from which you can run the `strat` command

<<<<<<< HEAD
=======

>>>>>>> 02fd33bb
For example, to work on the ML service:
```bash
# start all containers w/o logging
docker-compose up -d

# enter the worker shell
docker exec -it worker /bin/bash
```

Then to stream ML logs in a separate terminal
```bash
docker-compose logs -f ml
```

Note the following `strat` options to set where a strategy is run
```bash
Usage: strat [OPTIONS]

<<<<<<< HEAD
## Connecting to the CloudSQL database locally

To connect to the production database instead of the docker container, install the google cloud local cloud-sql-proxy
```bash
./cloud_sql_proxy -instances=kryptos-205115:us-west1:kryptos-db=tcp:5432
=======
Options:

  ...

  --paper                         Run the strategy in Paper trading mode
  -a, --api                       Run the strategy via API
  -w, --worker                    Run the strategy inside an RQ worker
  -h, --hosted                    Run on a GCP instance via the API
>>>>>>> 02fd33bb
```

## Deployment

### Initial deployement setup
If this is the first time deploying, begin by pushing the images to GCR

```bash
# worker
cd /core
gcloud builds submit --tag gcr.io/kryptos-205115/kryptos-worker --timeout 1200 .

# then the app image
cd /app
gcloud builds submit --tag gcr.io/kryptos-205115/kryptos-app . --timeout 1200

# then the ml image
cd /ml
gcloud builds submit --tag gcr.io/kryptos-205115/kryptos-ml . --timeout 1200
```

Then deploy the app and ml services to Google App engine using the pushed images

```bash
# we could drop the image_url, but this way is quicker

# in app/
gcloud app deploy app.yaml --image-url=gcr.io/kryptos-205115/kryptos-app

# in /ml/
gcloud app deploy ml.yaml --image-url=gcr.io/kryptos-205115/kryptos-ml

# in /core
gcloud app deploy worker.yaml --image-url=gcr.io/kryptos-205115/kryptos-worker
```



### Triggered deployments
There are three build triggers in place to help automate the deployments

1. The first rebuilds and deploys the worker image if a pushed commit changes any files in the /core directory
2. The third rebuilds and deploys the ml service if changes are made to the /ml directory
2. The third rebuilds and deploys the app/default service if changes are made to the /app directory

You can view the cloudbuild.yaml file in the /core and /app directories to see the steps

These steps are
- pulls the latest relevant image (which is why manual building needs to be done initially)
- rebuilds the image by caching the latest version (this speeds up the builds)
- Tags the the newly built image, making it the latest version

In the case of changes to the app directory, the new image is also deployed from the cloud

Always check to see if there were any errors or if the build was not triggered.

### Getting production info
To view GAE instance logs
```bash
$ gcloud app logs read -s <default|worker|ml|>
```
To view worker statuses, run the following inside the *core/* dir
```bash
$ rq info -c kryptos.settings
```
or for the web dashboard
```bash
$ rq-dashboard -c kryptos.settings
```

To connect to the production database, install the google cloud local cloud-sql-proxy
```bash
./cloud_sql_proxy -instances=kryptos-205115:us-west1:kryptos-db=tcp:5432
```

## Project Components

To work with the core kryptos code base:

Checkout the [core documentation](core/README.md)<|MERGE_RESOLUTION|>--- conflicted
+++ resolved
@@ -51,10 +51,6 @@
 
 This will provide a command prompt inside the worker container from which you can run the `strat` command
 
-<<<<<<< HEAD
-=======
-
->>>>>>> 02fd33bb
 For example, to work on the ML service:
 ```bash
 # start all containers w/o logging
@@ -73,13 +69,7 @@
 ```bash
 Usage: strat [OPTIONS]
 
-<<<<<<< HEAD
-## Connecting to the CloudSQL database locally
 
-To connect to the production database instead of the docker container, install the google cloud local cloud-sql-proxy
-```bash
-./cloud_sql_proxy -instances=kryptos-205115:us-west1:kryptos-db=tcp:5432
-=======
 Options:
 
   ...
@@ -88,7 +78,6 @@
   -a, --api                       Run the strategy via API
   -w, --worker                    Run the strategy inside an RQ worker
   -h, --hosted                    Run on a GCP instance via the API
->>>>>>> 02fd33bb
 ```
 
 ## Deployment
