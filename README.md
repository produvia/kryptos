--- conflicted
+++ resolved
@@ -16,11 +16,7 @@
 or
 
 #### Install with Docker
-<<<<<<< HEAD
-For a containerized installation:
-=======
 For a hassle-free containerized installation:
->>>>>>> a8ebd761
 ```bash
 $ bash docker_scripts/dev-build.sh
 ```
@@ -263,30 +259,17 @@
 $ strat -ta macdfix --rpc -h
 ```
 
-<<<<<<< HEAD
-To call the server, use the `strat` command in a separate terminal
-=======
 
 ### Using the local server
 
 #### Inside Docker
 If you are using docker, there is no setup needed. Simply add the `--rpc` flag.
 
->>>>>>> a8ebd761
 ```bash
 $ strat -ta macdfix --rpc
 ```
 
-<<<<<<< HEAD
-To run the strategy on the hosted EC2 instance, used the --hosted/-h flag
-```bash
-$ strat -ta macdfix --rpc -h
-```
-
-Note that visualization will not be shown.
-=======
 #### Outside Docker
->>>>>>> a8ebd761
 
 If running outside of Docker, first set up the flask app environment
 ```bash
@@ -307,11 +290,6 @@
 
 Note that vizualization will not be shown when using `--rpc`
 
-<<<<<<< HEAD
-To enter into the container's shell:
-`$ sudo docker exec -i -t kryptos_web_1 /bin/bash`
-=======
->>>>>>> a8ebd761
 
 ## Using Docker
 
@@ -321,20 +299,11 @@
 
 Build the containers
 
-<<<<<<< HEAD
-## Running example (pre-built) strategies
-This repo contains a set of [example catalyst trading strategies](crypto_platform/algos/).
-=======
 `$ bash docker_scripts/dev-build.sh`
->>>>>>> a8ebd761
 
 Run and connect to the containers
 
-<<<<<<< HEAD
-Use the `compare` command to compare a select number of algos.
-=======
 `$ bash docker_scripts/dev-start.sh`
->>>>>>> a8ebd761
 
 To stop everything
 ```bash
@@ -349,18 +318,8 @@
 gcloud compute --project "kryptos-204204" ssh --zone "us-west1-a" "kryptos-compose"
 ```
 
-<<<<<<< HEAD
-If no metrics are given the command defaults to the metrics enabled in *config.py*
-
-#### compare_all_strategies
-Use the `compare_all_strategies` command to run all example strategies.
-
-The portfolio of each strategy will be plotted against the benchmark.
-The results will be saved to a new  *performance_results/* directory and include a csv file as well as a pickled pandas Dataframe object to be used comparison/analysis.
-=======
 #### Initial instance setup
 Ensure firewall allows http on port 80
->>>>>>> a8ebd761
 
 Because the app runs on a containerized OS, we need to use the docker-compose *image* inside docker instead of installing
 
@@ -368,11 +327,7 @@
 $ docker run docker/compose:1.13.0 version
 ```
 
-<<<<<<< HEAD
-The `benchmark` command will plot the percent return of a single algorithm against the benchmark of bitcoin price (*btc_usdt*)
-=======
 then make an alias
->>>>>>> a8ebd761
 
 ```bash
 $ echo alias docker-compose="'"'docker run \
@@ -401,9 +356,6 @@
 Start the containers with docker-compose
 
 ```bash
-<<<<<<< HEAD
-$ metrics buy_and_hodl -m sharpe -m sortino -m max_drawdown
-=======
 $ docker-compose up -d
 ```
 
@@ -417,5 +369,4 @@
 
 ```
 $ strat -ta macd --rpc -h
->>>>>>> a8ebd761
 ```