[[source]]
url = "https://pypi.python.org/simple"
verify_ssl = true
name = "pypi"

[packages]
numpy = "==1.14.3"
matplotlib = "*"
ta-lib = "*"
quandl = "*"
click = "*"
pytrends = "*"
"e1839a8" = {path = ".", editable = true}
colorama = "*"
flask = "*"
flask-jsonrpc = "*"
rq = "*"
<<<<<<< HEAD
=======
rq-dashboard = "*"
enigma-catalyst = "*"
>>>>>>> a8ebd761
jupyterlab = "*"

[dev-packages]
black = "==18.4a4"

[requires]
python_version = "3.6"

[pipenv]
allow_prereleases = true<|MERGE_RESOLUTION|>--- conflicted
+++ resolved
@@ -15,11 +15,8 @@
 flask = "*"
 flask-jsonrpc = "*"
 rq = "*"
-<<<<<<< HEAD
-=======
 rq-dashboard = "*"
 enigma-catalyst = "*"
->>>>>>> a8ebd761
 jupyterlab = "*"
 
 [dev-packages]
